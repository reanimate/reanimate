--- conflicted
+++ resolved
@@ -20,12 +20,8 @@
   - Core concepts: introduction.md
   - Gluing together animations: glue_tut.md
   - Morphology (incomplete): morphology.md
-<<<<<<< HEAD
-  - Gallery (outdated): gallery.md
+  - Voice control: voice.md
   - How to:
     - Use fonts (incomplete): fonts.md
-=======
-  - Voice control: voice.md
   - Showcase:
-    - Color Theory: showcase_colortheory.md
->>>>>>> 4550399d
+    - Color Theory: showcase_colortheory.md