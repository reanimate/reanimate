--- conflicted
+++ resolved
@@ -5,12 +5,9 @@
   highlightjs: true
   hljs_languages:
     - haskell
-<<<<<<< HEAD
-=======
     - plaintext
     - text
     - txt
->>>>>>> d3f74e48
 markdown_extensions:
   - markdown_include.include
   - pymdownx.arithmatex
