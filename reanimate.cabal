cabal-version:       1.18
-- Initial reani.cabal generated by cabal init.  For further documentation,
--  see http://haskell.org/cabal/users-guide/

name:                reanimate
version:             0.4.3.0
-- synopsis:
-- description:
license:             PublicDomain
author:              David Himmelstrup
maintainer:          lemmih@gmail.com
category:            Graphics
synopsis:            Animation library based on SVGs.
homepage:            https://reanimate.github.io
bug-reports:         https://github.com/reanimate/reanimate/issues
build-type:          Simple
extra-source-files:  ChangeLog.md, examples/*.hs, examples/*.golden
extra-doc-files:     docs/gifs/*.gif


description:
  Animation library based on SVGs. Can import (and manipulate) SVGs from
  LaTeX and diagrams. Exports gifs, mp4s, and more. Ships with a webbased
  viewer and auto-reloader.


data-files:           viewer-elm/dist/index.html
                      viewer-elm/dist/elm.js
                      viewer-elm/dist/style.css
                      data/CIExyz.csv
                      data/CIE_XYZ.csv
                      data/cone_sensitivity_lms.csv
                      data/*.svg
                      data/*.jpg

Source-Repository head
    Type:      git
    Location:  git://github.com/lemmih/reanimate.git

library
  hs-source-dirs:     src
  default-language:   Haskell2010
  default-extensions: PackageImports, PatternSynonyms
  exposed-modules:    Reanimate
                      Reanimate.Animation
                      Reanimate.Ease
                      Reanimate.Render
                      Reanimate.LaTeX
                      Reanimate.Svg
                      Reanimate.Svg.Unuse
                      Reanimate.Svg.Constructors
                      Reanimate.Svg.BoundingBox
                      Reanimate.Svg.LineCommand
                      Reanimate.Transform
                      Reanimate.Math.Triangulate
                      Reanimate.Math.Common
                      Reanimate.Math.Polygon
                      Reanimate.Math.SSSP
                      Reanimate.Math.Balloon
                      Reanimate.Morph.Common
                      Reanimate.Morph.Linear
                      Reanimate.Morph.Rotational
                      Reanimate.Raster
                      Reanimate.ColorComponents
                      Reanimate.ColorMap
                      Reanimate.ColorSpace
                      Reanimate.Memo
                      Reanimate.Scene
                      Reanimate.Povray
                      Reanimate.Blender
                      Reanimate.Transition
                      Reanimate.Effect
                      Reanimate.Builtin.TernaryPlot
                      Reanimate.Builtin.CirclePlot
                      Reanimate.Builtin.Flip
                      Reanimate.Builtin.Slide
                      Reanimate.Constants
                      Reanimate.Parameters
                      Reanimate.PolyShape
                      Reanimate.GeoProjection
                      Reanimate.Builtin.Documentation
                      Reanimate.Builtin.Images
                      Reanimate.Debug
                      Reanimate.Voice
                      Geom2D.CubicBezier.Linear
  other-modules:      Reanimate.Cache
                      Reanimate.Morph.Cache
                      Reanimate.Driver
                      Reanimate.Driver.Check
                      Reanimate.Driver.CLI
                      Reanimate.Driver.Magick
                      Reanimate.Driver.Server
                      Reanimate.Driver.Compile
                      Reanimate.Misc
                      Paths_reanimate
                      Reanimate.Scene.Core
                      Reanimate.Scene.Var
                      Reanimate.Scene.Sprite
                      Reanimate.Scene.Object
  build-depends:
    base                 >=4.10 && <5,
    JuicyPixels          >=3.3.3,
    aeson                >=1.3.0.0,
    ansi-terminal        >=0.8.0.4,
    array                >=0.5.2.0,
    attoparsec           >=0.13.2.0,
    base64-bytestring    >=1.0.0.1,
    bytestring           >=0.10.8.0,
    cassava              >=0.5.1.0,
    cereal               >=0.5.5.0,
    colour               >=2.3.4,
    containers           >=0.5.11.0,
    cubicbezier          >=0.6.0.5,
    directory            >=1.3.1.0,
    filelock             >=0.1.1.2,
    filepath             >=1.4.2,
    fingertree,
    fsnotify             >=0.3.0.1,
    geojson              >=3.0.4,
    ghcid                >=0.7,
    hashable             >=1.3.0.0,
    hgeometry            >=0.11.0.0,
    hgeometry-combinatorial >=0.11.0.0,
    lens                 >=4.16.1,
    linear               >=1.20.8,
    matrix               >=0.3.6.1,
    mtl                  >=2.2.2,
    neat-interpolation   >=0.3,
    open-browser         >=0.2.1.0,
    optparse-applicative >=0.14.2.0,
    parallel             >=3.2.1.0,
    process              >=1.6.3.0,
    random               >=1.1,
    random-shuffle       >=0.0.4,
<<<<<<< HEAD
    reanimate-svg        >=0.10.3.0,
=======
    reanimate-svg        >=0.11.0.0,
>>>>>>> 1c7fa10f
    split                >=0.2.3.3,
    temporary            >=1.3,
    text                 >=1.2.3.0,
    time                 >=1.8.0.0,
    unordered-containers,
    vector               >=0.12.0.0,
    vector-space         >=0.13,
    websockets           >=0.12.7.0,
    xml                  >=1.3.14
  ghc-options: -Wall -fno-ignore-asserts

test-suite spec
  type: exitcode-stdio-1.0
  main-is: Spec.hs
  default-language:   Haskell2010
  other-modules:
    UnitTests
    TimeVarTests
    Properties
    Helpers
  hs-source-dirs: test
  ghc-options: -w
  build-depends:
    base,
    directory,
    filepath,
    bytestring, process,
    reanimate,
    vector, linear,
    QuickCheck >= 2.1.0, text,
    temporary,
    tasty, tasty-golden, tasty-hunit,
    tasty-quickcheck, tasty-rerun >= 1.1.17,
    tasty-expected-failure<|MERGE_RESOLUTION|>--- conflicted
+++ resolved
@@ -132,11 +132,7 @@
     process              >=1.6.3.0,
     random               >=1.1,
     random-shuffle       >=0.0.4,
-<<<<<<< HEAD
-    reanimate-svg        >=0.10.3.0,
-=======
     reanimate-svg        >=0.11.0.0,
->>>>>>> 1c7fa10f
     split                >=0.2.3.3,
     temporary            >=1.3,
     text                 >=1.2.3.0,
