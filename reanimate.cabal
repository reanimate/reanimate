--- conflicted
+++ resolved
@@ -57,11 +57,8 @@
                       Reanimate.Scene
                       Reanimate.Povray
                       Reanimate.Effect
-<<<<<<< HEAD
                       Reanimate.Builtin.TernaryPlot
-=======
                       Reanimate.Constants
->>>>>>> 89905ebe
   other-modules:      Reanimate.Cache
                       Reanimate.Driver.Check
                       Reanimate.Driver.CLI
