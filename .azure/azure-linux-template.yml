jobs:
- job: ${{ parameters.name }}
  variables:
    STACK_ROOT: $(Build.SourcesDirectory)/.stack-root
  pool:
    vmImage: ${{ parameters.vmImage }}
  strategy:
    matrix:
      stack:
        BUILD: stack
        STACK_YAML: stack.yaml
        ARGS: --pedantic
      stack-lts-14:
        BUILD: stack
        STACK_YAML: stack-lts-14.yaml
      stack-lts-13:
        BUILD: stack
        STACK_YAML: stack-lts-13.yaml
<<<<<<< HEAD
=======
      stack-lts-12:
        BUILD: stack
        STACK_YAML: stack-lts-12.yaml
>>>>>>> ffe5283d
      stack-nightly:
        BUILD: stack
        ARGS: --resolver nightly
    maxParallel: 6
  steps:
  - task: Cache@2
    inputs:
      key: ${{ parameters.name }} | ${{ parameters.vmImage }} | $(STACK_YAML) | stack-root | $(Agent.OS) | version4
      path: $(STACK_ROOT)
      cacheHitVar: CACHE_RESTORED
    displayName: Cache stack root
  - script: |
      #sudo add-apt-repository ppa:jonathonf/ffmpeg-4
      sudo apt-get update
      sudo apt-get install libblas-dev liblapack-dev
      #sudo apt-get install ffmpeg
      #sudo apt-get install texlive texlive-latex-base texlive-latex-extra texlive-fonts-extra texlive-science texlive-xetex texlive-latex-recommended texlive-lang-english texlive-lang-chinese
      #sudo apt-get install povray
      mkdir -p ~/.local/bin
      curl -L https://get.haskellstack.org/stable/linux-x86_64.tar.gz | tar xz --wildcards --strip-components=1 -C ~/.local/bin '*/stack'
      case "$BUILD" in
        style)
          PACKAGE=hlint
          echo "Downloading $PACKAGE now ..."

          RELEASES=$(curl --silent https://github.com/ndmitchell/$PACKAGE/releases)
          URL=https://github.com/$(echo "$RELEASES" | grep -o '\"[^\"]*-x86_64-linux\.tar\.gz\"' | sed s/\"//g | head -n1)
          VERSION=$(echo "$URL" | sed -e 's/.*-\([\.0-9]\+\)-x86_64-linux\.tar\.gz/\1/')

          curl --progress-bar --location -o"$PACKAGE.tar.gz" "$URL"
          tar -xzf "$PACKAGE.tar.gz" -C .
          mv "$PACKAGE-$VERSION" "$PACKAGE"
          export PATH="$(pwd)"/hlint:$PATH
          ;;
        cabal)
          sudo add-apt-repository -y ppa:hvr/ghc
          sudo apt-get update
          sudo apt-get install cabal-install-$CABALVER ghc-$GHCVER
          # See note here: https://github.com/haskell-CI/haskell-ci#alex--happy-with-ghc--78
          if [ "$GHCVER" = "head" ] || [ "${GHCVER%.*}" = "7.8" ] || [ "${GHCVER%.*}" = "7.10" ]; then
            sudo apt-get install happy-1.19.4 alex-3.1.3
            export PATH=/opt/alex/3.1.3/bin:/opt/happy/1.19.4/bin:$PATH
          else
            sudo apt-get install happy alex
          fi
          export PATH=$HOME/.local/bin:/opt/ghc/$GHCVER/bin:/opt/cabal/$CABALVER/bin:$PATH
          cabal --version
          cabal update
          PACKAGES=$(stack --install-ghc query locals | grep '^ *path' | sed 's@^ *path:@@')
          cabal install --only-dependencies --enable-tests --enable-benchmarks --force-reinstalls --ghc-options=-O0 --reorder-goals --max-backjumps=-1 $CABALARGS $PACKAGES
          ;;
        *)
          export PATH=$HOME/.local/bin:$PATH
          stack --install-ghc test $ARGS --flag reanimate:test --only-dependencies
          ;;
      esac
      set -ex
      case "$BUILD" in
        style)
          hlint src/
          ;;
        cabal)
          cabal install --enable-tests --enable-benchmarks --force-reinstalls --ghc-options=-O0 --reorder-goals --max-backjumps=-1 $CABALARGS $PACKAGES

          ORIGDIR=$(pwd)
          for dir in $PACKAGES
          do
            cd $dir
            cabal check || [ "$CABALVER" == "1.16" ]
            cabal sdist
            PKGVER=$(cabal info . | awk '{print $2;exit}')
            SRC_TGZ=$PKGVER.tar.gz
            cd dist
            tar zxfv "$SRC_TGZ"
            cd "$PKGVER"
            cabal configure --enable-tests --ghc-options -O0
            cabal build
            if [ "$CABALVER" = "1.16" ] || [ "$CABALVER" = "1.18" ]; then
              cabal test
            else
              cabal test --show-details=streaming
            fi
            cd $ORIGDIR
          done
          ;;
        *)
          stack ./examples/counter.hs check
          stack test --flag reanimate:test --test-arguments="-j2"
          ;;
      esac
      set +ex
    env:
      OS_NAME: ${{ parameters.os }}
    displayName: 'Installation ${{parameters.os}} & Test'<|MERGE_RESOLUTION|>--- conflicted
+++ resolved
@@ -16,12 +16,9 @@
       stack-lts-13:
         BUILD: stack
         STACK_YAML: stack-lts-13.yaml
-<<<<<<< HEAD
-=======
       stack-lts-12:
         BUILD: stack
         STACK_YAML: stack-lts-12.yaml
->>>>>>> ffe5283d
       stack-nightly:
         BUILD: stack
         ARGS: --resolver nightly
