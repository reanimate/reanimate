jobs:
- job: ${{ parameters.name }}
  variables:
    STACK_ROOT: $(Build.SourcesDirectory)/.stack-root
  pool:
    vmImage: ${{ parameters.vmImage }}
  strategy:
    matrix:
      stack:
        BUILD: stack
        STACK_YAML: stack.yaml
        ARGS: --pedantic
      stack-lts-14:
        BUILD: stack
        STACK_YAML: stack-lts-14.yaml
      stack-lts-13:
        BUILD: stack
<<<<<<< HEAD
        STACK_YAML: stack-lts-13.yaml
      stack-nightly:
        BUILD: stack
        ARGS: --resolver nightly
=======
        STACK_YAML: stack-lts-11.yaml
      #stack-nightly:
      #  BUILD: stack
      #  ARGS: --resolver nightly
>>>>>>> cf314f3b
    maxParallel: 6
  steps:
  - task: Cache@2
    inputs:
      key: ${{ parameters.name }} | ${{ parameters.vmImage }} | $(STACK_YAML) | stack-root | $(Agent.OS) | version4
      path: $(STACK_ROOT)
      cacheHitVar: CACHE_RESTORED
    displayName: Cache stack root
  - script: |
      #sudo add-apt-repository ppa:jonathonf/ffmpeg-4
      sudo apt-get update
      sudo apt-get install libblas-dev liblapack-dev
      #sudo apt-get install ffmpeg
      #sudo apt-get install texlive texlive-latex-base texlive-latex-extra texlive-fonts-extra texlive-science texlive-xetex texlive-latex-recommended texlive-lang-english texlive-lang-chinese
      #sudo apt-get install povray
      mkdir -p ~/.local/bin
      curl -L https://get.haskellstack.org/stable/linux-x86_64.tar.gz | tar xz --wildcards --strip-components=1 -C ~/.local/bin '*/stack'
      case "$BUILD" in
        style)
          PACKAGE=hlint
          echo "Downloading $PACKAGE now ..."

          RELEASES=$(curl --silent https://github.com/ndmitchell/$PACKAGE/releases)
          URL=https://github.com/$(echo "$RELEASES" | grep -o '\"[^\"]*-x86_64-linux\.tar\.gz\"' | sed s/\"//g | head -n1)
          VERSION=$(echo "$URL" | sed -e 's/.*-\([\.0-9]\+\)-x86_64-linux\.tar\.gz/\1/')

          curl --progress-bar --location -o"$PACKAGE.tar.gz" "$URL"
          tar -xzf "$PACKAGE.tar.gz" -C .
          mv "$PACKAGE-$VERSION" "$PACKAGE"
          export PATH="$(pwd)"/hlint:$PATH
          ;;
        cabal)
          sudo add-apt-repository -y ppa:hvr/ghc
          sudo apt-get update
          sudo apt-get install cabal-install-$CABALVER ghc-$GHCVER
          # See note here: https://github.com/haskell-CI/haskell-ci#alex--happy-with-ghc--78
          if [ "$GHCVER" = "head" ] || [ "${GHCVER%.*}" = "7.8" ] || [ "${GHCVER%.*}" = "7.10" ]; then
            sudo apt-get install happy-1.19.4 alex-3.1.3
            export PATH=/opt/alex/3.1.3/bin:/opt/happy/1.19.4/bin:$PATH
          else
            sudo apt-get install happy alex
          fi
          export PATH=$HOME/.local/bin:/opt/ghc/$GHCVER/bin:/opt/cabal/$CABALVER/bin:$PATH
          cabal --version
          cabal update
          PACKAGES=$(stack --install-ghc query locals | grep '^ *path' | sed 's@^ *path:@@')
          cabal install --only-dependencies --enable-tests --enable-benchmarks --force-reinstalls --ghc-options=-O0 --reorder-goals --max-backjumps=-1 $CABALARGS $PACKAGES
          ;;
        *)
          export PATH=$HOME/.local/bin:$PATH
          stack --install-ghc test $ARGS --flag reanimate:test --only-dependencies
          ;;
      esac
      set -ex
      case "$BUILD" in
        style)
          hlint src/
          ;;
        cabal)
          cabal install --enable-tests --enable-benchmarks --force-reinstalls --ghc-options=-O0 --reorder-goals --max-backjumps=-1 $CABALARGS $PACKAGES

          ORIGDIR=$(pwd)
          for dir in $PACKAGES
          do
            cd $dir
            cabal check || [ "$CABALVER" == "1.16" ]
            cabal sdist
            PKGVER=$(cabal info . | awk '{print $2;exit}')
            SRC_TGZ=$PKGVER.tar.gz
            cd dist
            tar zxfv "$SRC_TGZ"
            cd "$PKGVER"
            cabal configure --enable-tests --ghc-options -O0
            cabal build
            if [ "$CABALVER" = "1.16" ] || [ "$CABALVER" = "1.18" ]; then
              cabal test
            else
              cabal test --show-details=streaming
            fi
            cd $ORIGDIR
          done
          ;;
        *)
          stack ./examples/counter.hs check
          stack test --flag reanimate:test --test-arguments="-j2"
          ;;
      esac
      set +ex
    env:
      OS_NAME: ${{ parameters.os }}
    displayName: 'Installation ${{parameters.os}} & Test'<|MERGE_RESOLUTION|>--- conflicted
+++ resolved
@@ -15,17 +15,10 @@
         STACK_YAML: stack-lts-14.yaml
       stack-lts-13:
         BUILD: stack
-<<<<<<< HEAD
         STACK_YAML: stack-lts-13.yaml
-      stack-nightly:
-        BUILD: stack
-        ARGS: --resolver nightly
-=======
-        STACK_YAML: stack-lts-11.yaml
       #stack-nightly:
       #  BUILD: stack
       #  ARGS: --resolver nightly
->>>>>>> cf314f3b
     maxParallel: 6
   steps:
   - task: Cache@2
