{-# LANGUAGE OverloadedStrings #-}
{-# LANGUAGE QuasiQuotes       #-}
{-# LANGUAGE RecordWildCards   #-}
{-# LANGUAGE ApplicativeDo     #-}
{- HLINT ignore -}
module Reanimate.Builtin.Flip
  ( FlipSprite(..)
  , flipSprite
  , Transition
  , signalT
  , mapT
  , flipTransition
  , flipTransitionOpts
  , overlapTransition
  ) where

import           Reanimate.Animation
import           Reanimate.Blender
import           Reanimate.Raster
import           Reanimate.Scene
import           Reanimate.Signal
import           Reanimate.Svg.Constructors

import           Data.String.Here
import qualified Data.Text           as T

data FlipSprite s = FlipSprite
  { fsSprite :: Sprite s
  , fsBend   :: Var s Double
  , fsZoom   :: Var s Double
  , fsWobble :: Var s Double
  }

flipSprite :: Animation -> Animation -> Scene s (FlipSprite s)
flipSprite front back = do
    bend <- newVar 0
    trans <- newVar 0
    rotX <- newVar 0
    s <- newSprite $ do
      getBend <- unVar bend
      getTrans <- unVar trans
      getRotX <- unVar rotX
      t <- spriteT
      dur <- spriteDuration
      return $
        let rotY = fromToS 0 pi (t/dur)
            frontTexture = svgAsPngFile (frameAt t $ setDuration dur front)
            backTexture = svgAsPngFile (flipXAxis $ frameAt t $ setDuration dur back)
           -- seq'ing frontTexture and backTexture is required to avoid segfaults. :(
        in frontTexture `seq` backTexture `seq`
           blender (script frontTexture backTexture getBend getTrans getRotX rotY)
    return FlipSprite
      { fsSprite = s
      , fsBend = bend
      , fsZoom = trans
      , fsWobble = rotX }

type Transition = Animation -> Animation -> Animation

signalT :: Signal -> Transition -> Transition
<<<<<<< HEAD
signalT s t a b = signalA s (t a b)
=======
signalT = mapT . signalA

mapT :: (Animation -> Animation) -> Transition -> Transition
mapT fn t = \a b -> fn (t a b)
>>>>>>> 6eda5f3d

overlapTransition :: Double -> Transition -> Transition
overlapTransition overlap t a b =
    aBefore `seqA` t aOverlap bOverlap `seqA` bAfter
  where
    aBefore  = takeA (duration a - overlap) a
    aOverlap = dropA (duration a - overlap) a
    bOverlap = takeA overlap b
    bAfter   = dropA overlap b

flipTransitionOpts :: Double -> Double -> Double -> Transition
flipTransitionOpts bend zoom wobble a b = sceneAnimation $ do
    FlipSprite{..} <- flipSprite a b
    fork $ tweenVar fsZoom dur   $ \v -> fromToS v zoom . oscillateS
    fork $ tweenVar fsBend dur   $ \v -> fromToS v bend . oscillateS
    fork $ tweenVar fsWobble dur $ \v -> fromToS v wobble . oscillateS
  where
    dur = max (duration a) (duration b)

flipTransition :: Transition
flipTransition = flipTransitionOpts bend zoom wobble
  where
    bend = 1/3
    zoom = 3
    wobble = -pi*0.10

script :: FilePath -> FilePath -> Double -> Double -> Double -> Double -> T.Text
script frontImage backImage bend transZ rotX rotY = [iTrim|
import os
import math

import bpy

light = bpy.data.objects['Light']
bpy.ops.object.select_all(action='DESELECT')
light.select_set(True)
bpy.ops.object.delete()


cam = bpy.data.objects['Camera']
cam.location = (0,0,22.22 + ${transZ})
cam.rotation_euler = (0, 0, 0)
bpy.ops.object.empty_add(location=(0.0, 0, 0))
focus_target = bpy.context.object
bpy.ops.object.select_all(action='DESELECT')
cam.select_set(True)
focus_target.select_set(True)
bpy.ops.object.parent_set()

focus_target.rotation_euler = (${rotX}, 0, 0)


origin = bpy.data.objects['Cube']
bpy.ops.object.select_all(action='DESELECT')
origin.select_set(True)
bpy.ops.object.delete()

x = ${bend}
bpy.ops.mesh.primitive_plane_add()
plane = bpy.context.object
plane.scale = (16/2,${fromToS (9/2) 4 bend},1)
bpy.ops.object.shade_smooth()

bpy.context.object.active_material = bpy.data.materials['Material']
mat = bpy.context.object.active_material
mix = mat.node_tree.nodes.new('ShaderNodeMixShader')
geo = mat.node_tree.nodes.new('ShaderNodeNewGeometry')

mat.blend_method = 'HASHED'

image_node = mat.node_tree.nodes.new('ShaderNodeTexImage')
gh_node = mat.node_tree.nodes.new('ShaderNodeTexImage')
output = mat.node_tree.nodes['Material Output']

gh_mix = mat.node_tree.nodes.new('ShaderNodeMixShader')
transparent = mat.node_tree.nodes.new('ShaderNodeBsdfTransparent')

mat.node_tree.links.new(geo.outputs['Backfacing'], mix.inputs['Fac'])
mat.node_tree.links.new(mix.outputs['Shader'], output.inputs['Surface'])
mat.node_tree.links.new(image_node.outputs['Color'], mix.inputs[1])

#mat.node_tree.links.new(gh_node.outputs['Color'], mix.inputs[2])
mat.node_tree.links.new(gh_node.outputs['Color'], gh_mix.inputs[2])
mat.node_tree.links.new(gh_node.outputs['Alpha'], gh_mix.inputs['Fac'])
mat.node_tree.links.new(transparent.outputs['BSDF'], gh_mix.inputs[1])
mat.node_tree.links.new(gh_mix.outputs['Shader'], mix.inputs[2])

image_node.image = bpy.data.images.load('${T.pack frontImage}')
image_node.interpolation = 'Closest'

gh_node.image = bpy.data.images.load('${T.pack backImage}')
gh_node.interpolation = 'Closest'


modifier = plane.modifiers.new(name='Subsurf', type='SUBSURF')
modifier.levels = 7
modifier.render_levels = 7
modifier.subdivision_type = 'SIMPLE'

bpy.ops.object.empty_add(type='ARROWS',rotation=(math.pi/2,0,0))
empty = bpy.context.object

bendUp = plane.modifiers.new(name='Bend up', type='SIMPLE_DEFORM')
bendUp.deform_method = 'BEND'
bendUp.origin = empty
bendUp.deform_axis = 'X'
bendUp.factor = -math.pi*x

bendAround = plane.modifiers.new(name='Bend around', type='SIMPLE_DEFORM')
bendAround.deform_method = 'BEND'
bendAround.origin = empty
bendAround.deform_axis = 'Z'
bendAround.factor = -math.pi*2*x

bpy.context.view_layer.objects.active = plane
bpy.ops.object.modifier_apply(modifier='Subsurf')
bpy.ops.object.modifier_apply(modifier='Bend up')
bpy.ops.object.modifier_apply(modifier='Bend around')

bpy.ops.object.select_all(action='DESELECT')
plane.select_set(True);
bpy.ops.object.origin_clear()
bpy.ops.object.origin_set(type='GEOMETRY_ORIGIN')

plane.rotation_euler = (0, ${rotY}, 0)

scn = bpy.context.scene

#scn.render.engine = 'CYCLES'
#scn.render.resolution_percentage = 10

scn.view_settings.view_transform = 'Standard'


scn.render.resolution_x = 2560
scn.render.resolution_y = 1440

scn.render.film_transparent = True

bpy.ops.render.render( write_still=True )
|]<|MERGE_RESOLUTION|>--- conflicted
+++ resolved
@@ -58,14 +58,10 @@
 type Transition = Animation -> Animation -> Animation
 
 signalT :: Signal -> Transition -> Transition
-<<<<<<< HEAD
-signalT s t a b = signalA s (t a b)
-=======
 signalT = mapT . signalA
 
 mapT :: (Animation -> Animation) -> Transition -> Transition
 mapT fn t = \a b -> fn (t a b)
->>>>>>> 6eda5f3d
 
 overlapTransition :: Double -> Transition -> Transition
 overlapTransition overlap t a b =
