{-# LANGUAGE RecordWildCards #-}
{-# LANGUAGE TupleSections   #-}
{-# LANGUAGE UnicodeSyntax   #-}
module Reanimate.Morph.Common
  ( PointCorrespondence
  , Trajectory
  , ObjectCorrespondence
  , Morph(..)
  , morph
  , splitObjectCorrespondence
  , dupObjectCorrespondence
  , genesisObjectCorrespondence
  , toShapes
  , normalizePolygons
  , annotatePolygons
  , unsafeSVGToPolygon
  ) where

import           Control.Lens
import qualified Data.Vector               as V
import           Graphics.SvgTree          (DrawAttributes, Texture (..),
                                            drawAttributes, fillColor,
                                            fillOpacity, groupOpacity,
                                            strokeColor, strokeOpacity)
import           Linear.V2
import           Reanimate.Animation
import           Reanimate.ColorComponents
<<<<<<< HEAD
import           Reanimate.Math.EarClip
import           Reanimate.Math.Polygon (Polygon, mkPolygon, pAddPoints,
                                         pCentroid, pRing, pSize, pdualPolygons,
                                         polygonPoints, polygonTriangulation)
import           Reanimate.Math.SSSP
import           Reanimate.PolyShape
=======
>>>>>>> d64e36fe
import           Reanimate.Ease
import           Reanimate.Math.Polygon    (Polygon, mkPolygon, pAddPoints,
                                            pCentroid, pCutEqual, pSize,
                                            polygonPoints)
import           Reanimate.PolyShape
import           Reanimate.Svg

<<<<<<< HEAD
import Debug.Trace
=======
-- import Debug.Trace
>>>>>>> d64e36fe

-- Correspondence
-- Trajectory
-- Color interpolation
-- Polygon holes
-- Polygon splitting

-- Graphical polygon? FIXME: Come up with a better name.
type GPolygon = (DrawAttributes, Polygon)

type PointCorrespondence = Polygon → Polygon → (Polygon, Polygon)
type Trajectory = (Polygon, Polygon) → (Double → Polygon)
type ObjectCorrespondence = [GPolygon] → [GPolygon] → [(GPolygon, GPolygon)]

data Morph = Morph
  { morphTolerance            :: Double
  , morphColorComponents      :: ColorComponents
  , morphPointCorrespondence  :: PointCorrespondence
  , morphTrajectory           :: Trajectory
  , morphObjectCorrespondence :: ObjectCorrespondence
  }

{-# INLINE morph #-}
morph :: Morph -> SVG -> SVG -> Double -> SVG
morph Morph{..} src dst = \t -> trace ("Frame: " ++ show t) $
  case t of
    -- 0 -> lowerTransformations src
    -- 1 -> lowerTransformations dst
    _ -> mkGroup
          [ render (genPoints t)
              & drawAttributes .~ genAttrs t
          | (genAttrs, genPoints) <- gens
          ]
  where
    render p = mkLinePathClosed
        [ (x,y) | V2 x y <- map (fmap realToFrac) $ V.toList $ polygonPoints p ]
    srcShapes = toShapes morphTolerance src
    dstShapes = toShapes morphTolerance dst
    pairs = morphObjectCorrespondence srcShapes dstShapes
    gens =
      [ (interpolateAttrs morphColorComponents srcAttr dstAttr, morphTrajectory arranged)
      | ((srcAttr, srcPoly'), (dstAttr, dstPoly')) <- pairs
      , let arranged = morphPointCorrespondence srcPoly' dstPoly'
      ]

normalizePolygons :: Polygon -> Polygon -> (Polygon, Polygon)
normalizePolygons src dst =
    (pAddPoints (max 0 $ dstN-srcN) src
    ,pAddPoints (max 0 $ srcN-dstN) dst)
  where
    srcN = pSize src
    dstN = pSize dst

interpolateAttrs :: ColorComponents -> DrawAttributes -> DrawAttributes -> Double -> DrawAttributes
interpolateAttrs colorComps src dst t =
    src & fillColor .~ (interpColor <$> src^.fillColor <*> dst^.fillColor)
        & strokeColor .~ (interpColor <$> src^.strokeColor <*> dst^.strokeColor)
        & fillOpacity .~ (interpOpacity <$> src^.fillOpacity <*> dst^.fillOpacity)
        & groupOpacity .~ (interpOpacity <$> src^.groupOpacity <*> dst^.groupOpacity)
        & strokeOpacity .~ (interpOpacity <$> src^.strokeOpacity <*> dst^.strokeOpacity)
  where
    interpColor (ColorRef a) (ColorRef b) =
      ColorRef $ interpolateRGBA8 colorComps a b t
    -- interpolateColor (ColorRef a) FillNone = ColorRef a
    interpColor a _ = a
    interpOpacity a b = realToFrac (fromToS (realToFrac a) (realToFrac b) t)

genesisObjectCorrespondence :: ObjectCorrespondence
genesisObjectCorrespondence left right =
  case (left, right) of
    ([] , []) -> []
    ([], (y1,y2):ys) ->
      ((y1,y2), (y1, emptyFrom y2 y2)) : genesisObjectCorrespondence [] ys
    ((x1,x2):xs, []) ->
      ((x1,x2), (x1, emptyFrom x2 x2)) : genesisObjectCorrespondence xs []
    (x:xs, y:ys) ->
      (x,y) : genesisObjectCorrespondence xs ys
  where
    emptyFrom a b = mkPolygon $ V.map (const $ pCentroid a) (polygonPoints b)

dupObjectCorrespondence :: ObjectCorrespondence
dupObjectCorrespondence left right =
  case (left, right) of
    (_, []) -> []
    ([], _) -> []
    ([x], [y]) ->
      [(x,y)]
    ([(x1,x2)], yShapes) ->
      let x2s = replicate (length yShapes) x2
      in dupObjectCorrespondence (map (x1,) x2s) yShapes
    (xShapes, [(y1,y2)]) ->
      let y2s = replicate (length xShapes) y2
      in dupObjectCorrespondence xShapes (map (y1,) y2s)
    (x:xs, y:ys) ->
      (x, y) : dupObjectCorrespondence xs ys

splitObjectCorrespondence :: ObjectCorrespondence
-- splitObjectCorrespondence = dupObjectCorrespondence
splitObjectCorrespondence left right =
  case (left, right) of
    (_, []) -> []
    ([], _) -> []
    ([x], [y]) ->
      [(x,y)]
    ([(x1,x2)], yShapes) ->
      let x2s = splitPolygon (length yShapes) x2
      in splitObjectCorrespondence (map (x1,) x2s) yShapes
    (xShapes, [(y1,y2)]) ->
      let y2s = splitPolygon (length xShapes) y2
      in splitObjectCorrespondence xShapes (map (y1,) y2s)
    (x:xs, y:ys) ->
      (x,y) : splitObjectCorrespondence xs ys

splitPolygon :: Int -> Polygon -> [Polygon]
<<<<<<< HEAD
splitPolygon n polygon_ =
    let polygon = pAddPoints (max 0 (n*3 - pSize polygon_)) polygon_
        trig = polygonTriangulation polygon -- earClip $ pRing polygon
        d = dual 0 trig
        pd = toPDual (pRing polygon) d
        reduced = pdualReduce (pRing polygon) pd n
        polygons = pdualPolygons polygon reduced
    in polygons
-}
=======
splitPolygon 1 p = [p]
splitPolygon n p =
  let (a,b) = pCutEqual p
  in splitPolygon (n`div`2) a ++ splitPolygon ((n+1)`div`2) b
>>>>>>> d64e36fe

-- joinPairs :: Correspondence -> [(DrawAttributes, PolyShape)] -> [(DrawAttributes, PolyShape)]
--           -> [(DrawAttributes, DrawAttributes, [(RPoint, RPoint)])]
-- joinPairs _ _ [] = []
-- joinPairs _ [] _ = []
-- joinPairs corr [(x1,x2)] [(y1,y2)] =
--   [(x1,y1, corr x2 y2)]
-- joinPairs corr [(x1,x2)] yShapes =
--   let x2s = splitPolyShape 0.001 (length yShapes) x2
--   in joinPairs corr (map (x1,) x2s) yShapes
-- joinPairs corr xShapes [(y1,y2)] =
--   let y2s = reverse $ splitPolyShape 0.001 (length xShapes) y2
--   in joinPairs corr xShapes (map (y1,) y2s)
-- joinPairs corr ((x1,x2):xs) ((y1,y2):ys) =
--   (x1,y1, corr x2 y2) : joinPairs corr xs ys
-- joinPairs _ _ _ = []

-- FIXME: sort by size, smallest to largest
toShapes :: Double -> SVG -> [(DrawAttributes, Polygon)]
toShapes tol src =
  [ (attrs, plToPolygon tol shape)
  | (_, attrs, glyph) <- svgGlyphs $ lowerTransformations $ pathify src
  , shape <- map mergePolyShapeHoles $ plGroupShapes $ svgToPolyShapes glyph
  ]

unsafeSVGToPolygon :: Double -> SVG -> Polygon
unsafeSVGToPolygon tol src = snd $ head $ toShapes tol src

annotatePolygons :: (Polygon -> SVG) -> SVG -> SVG
annotatePolygons fn svg = mkGroup
  [ fn poly & drawAttributes .~ attr
  | (attr, poly) <- toShapes 0.001 svg
  ]<|MERGE_RESOLUTION|>--- conflicted
+++ resolved
@@ -25,15 +25,6 @@
 import           Linear.V2
 import           Reanimate.Animation
 import           Reanimate.ColorComponents
-<<<<<<< HEAD
-import           Reanimate.Math.EarClip
-import           Reanimate.Math.Polygon (Polygon, mkPolygon, pAddPoints,
-                                         pCentroid, pRing, pSize, pdualPolygons,
-                                         polygonPoints, polygonTriangulation)
-import           Reanimate.Math.SSSP
-import           Reanimate.PolyShape
-=======
->>>>>>> d64e36fe
 import           Reanimate.Ease
 import           Reanimate.Math.Polygon    (Polygon, mkPolygon, pAddPoints,
                                             pCentroid, pCutEqual, pSize,
@@ -41,11 +32,7 @@
 import           Reanimate.PolyShape
 import           Reanimate.Svg
 
-<<<<<<< HEAD
-import Debug.Trace
-=======
 -- import Debug.Trace
->>>>>>> d64e36fe
 
 -- Correspondence
 -- Trajectory
@@ -160,22 +147,10 @@
       (x,y) : splitObjectCorrespondence xs ys
 
 splitPolygon :: Int -> Polygon -> [Polygon]
-<<<<<<< HEAD
-splitPolygon n polygon_ =
-    let polygon = pAddPoints (max 0 (n*3 - pSize polygon_)) polygon_
-        trig = polygonTriangulation polygon -- earClip $ pRing polygon
-        d = dual 0 trig
-        pd = toPDual (pRing polygon) d
-        reduced = pdualReduce (pRing polygon) pd n
-        polygons = pdualPolygons polygon reduced
-    in polygons
--}
-=======
 splitPolygon 1 p = [p]
 splitPolygon n p =
   let (a,b) = pCutEqual p
   in splitPolygon (n`div`2) a ++ splitPolygon ((n+1)`div`2) b
->>>>>>> d64e36fe
 
 -- joinPairs :: Correspondence -> [(DrawAttributes, PolyShape)] -> [(DrawAttributes, PolyShape)]
 --           -> [(DrawAttributes, DrawAttributes, [(RPoint, RPoint)])]
