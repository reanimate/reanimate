--- conflicted
+++ resolved
@@ -56,35 +56,6 @@
 import           Linear.V2
 import           Reanimate.Animation
 import           Reanimate.Constants
-<<<<<<< HEAD
-import           Reanimate.Internal.CubicBezier                       (ClosedPath (..),
-                                                                       CubicBezier (..),
-                                                                       FillRule (..),
-                                                                       PathJoin (..),
-                                                                       QuadBezier (..),
-                                                                       arcLength,
-                                                                       arcLengthParam,
-                                                                       bezierIntersection,
-                                                                       bezierSubsegment,
-                                                                       closedPathCurves,
-                                                                       closest,
-                                                                       colinear,
-                                                                       curvesToClosed,
-                                                                       evalBezier,
-                                                                       interpolateVector,
-                                                                       quadToCubic,
-                                                                       reorient,
-                                                                       splitBezier,
-                                                                       union,
-                                                                       vectorDistance)
-import           Reanimate.Math.Polygon                               (Polygon,
-                                                                       mkPolygon,
-                                                                       pArea,
-                                                                       pIsCCW,
-                                                                       pRing,
-                                                                       pdualPolygons,
-                                                                       polygonPoints)
-=======
 import           Geom2D.CubicBezier.Linear (ClosedPath (..),
                                                  CubicBezier (..),
                                                  FillRule (..), PathJoin (..),
@@ -98,11 +69,9 @@
                                                  quadToCubic, reorient,
                                                  splitBezier, union,
                                                  vectorDistance)
-import           Reanimate.Math.EarClip
 import           Reanimate.Math.Polygon         (Polygon, mkPolygon, pArea,
                                                  pIsCCW, pRing, pdualPolygons,
                                                  polygonPoints)
->>>>>>> daadc55e
 import           Reanimate.Math.SSSP
 import           Reanimate.Math.Triangulate
 import           Reanimate.Svg
