--- conflicted
+++ resolved
@@ -8,13 +8,6 @@
 import           Codec.Picture
 import           Codec.Picture.Types         (dynamicMap)
 import           Control.Lens
-<<<<<<< HEAD
-import qualified Data.ByteString.Base64.Lazy as Base64
-import qualified Data.ByteString.Lazy.Char8  as LBS
-import           Graphics.SvgTree            (Tree (..), defaultSvg)
-import qualified Graphics.SvgTree            as Svg
-import           Reanimate.Svg
-=======
 import qualified Data.ByteString             as B
 import qualified Data.ByteString.Base64.Lazy as Base64
 import qualified Data.ByteString.Lazy.Char8  as LBS
@@ -28,13 +21,9 @@
 import           System.IO.Temp
 import           System.IO.Unsafe
 
->>>>>>> c3e5ae8e
 
 {-# INLINE embedImage #-}
 embedImage :: PngSavable a => Image a -> Tree
-<<<<<<< HEAD
-embedImage img = center $ flipYAxis $
-=======
 embedImage img = embedPng width height (encodePng img)
   where
     width  = fromIntegral $ imageWidth img
@@ -42,7 +31,6 @@
 
 embedPng :: Double -> Double -> LBS.ByteString -> Tree
 embedPng w h png =
->>>>>>> c3e5ae8e
   ImageTree $ defaultSvg
     & Svg.imageWidth .~ Svg.Num w
     & Svg.imageHeight .~ Svg.Num h
@@ -53,24 +41,13 @@
 
 {-# INLINE embedDynamicImage #-}
 embedDynamicImage :: DynamicImage -> Tree
-<<<<<<< HEAD
-embedDynamicImage img = center $ flipYAxis $
-  ImageTree $ defaultSvg
-    & Svg.imageWidth .~ Svg.Num (fromIntegral $ dynamicMap imageWidth img)
-    & Svg.imageHeight .~ Svg.Num (fromIntegral $ dynamicMap imageHeight img)
-    & Svg.imageHref .~ ("data:image/png;base64," ++ imgData)
-=======
 embedDynamicImage img = embedPng width height imgData
->>>>>>> c3e5ae8e
   where
     width   = fromIntegral $ dynamicMap imageWidth img
     height  = fromIntegral $ dynamicMap imageHeight img
     imgData =
       case encodeDynamicPng img of
         Left err  -> error err
-<<<<<<< HEAD
-        Right dat -> LBS.unpack $ Base64.encode dat
-=======
         Right dat -> dat
 
 raster :: Tree -> DynamicImage
@@ -88,5 +65,4 @@
         Right img -> return img
   where
     width = 2560
-    height = width * 9 / 16
->>>>>>> c3e5ae8e
+    height = width * 9 / 16