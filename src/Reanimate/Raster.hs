--- conflicted
+++ resolved
@@ -10,13 +10,9 @@
 
 import           Codec.Picture.Types
 import           Codec.Picture
-<<<<<<< HEAD
 import           Codec.Picture.Types         (dynamicMap)
 import           Control.Lens                ((&), (.~))
 import           Control.Monad
-=======
-import           Control.Lens ((.~),(&))
->>>>>>> cb4aaae0
 import qualified Data.ByteString             as B
 import qualified Data.ByteString.Base64.Lazy as Base64
 import qualified Data.ByteString.Lazy.Char8  as LBS
