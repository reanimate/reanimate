{-# LANGUAGE LambdaCase #-}
module Reanimate.Svg.LineCommand where

import           Control.Lens                 ((%~), (&), (.~))
import           Control.Monad.Fix
import           Control.Monad.State
import           Graphics.SvgTree             hiding (height, line, path, use,
                                               width)
import           Linear.Metric
import           Linear.V2                    hiding (angle)
import           Linear.Vector
-- import qualified Geom2D.CubicBezier           as Bezier

type CmdM a = State RPoint a

data LineCommand
  = LineMove RPoint
  -- | LineDraw RPoint
  | LineBezier [RPoint]
  | LineEnd RPoint
  deriving (Show)

lineToPath :: [LineCommand] -> [PathCommand]
lineToPath = map worker
  where
    worker (LineMove p)         = MoveTo OriginAbsolute [p]
    -- worker (LineDraw p)         = LineTo OriginAbsolute [p]
    worker (LineBezier [a,b,c]) = CurveTo OriginAbsolute [(a,b,c)]
    worker (LineBezier [a,b])   = QuadraticBezier OriginAbsolute [(a,b)]
    worker (LineBezier [a])     = LineTo OriginAbsolute [a]
    worker LineBezier{}         = error "Reanimate.Svg.lineToPath: invalid bezier curve"
    worker LineEnd{}            = EndPath

lineToPoints :: Int -> [LineCommand] -> [RPoint]
lineToPoints nPoints cmds =
    map lineEnd lineSegments
  where
    lineSegments = [ partialLine (fromIntegral n/ fromIntegral nPoints) cmds | n <- [0 .. nPoints-1] ]
    lineEnd [LineBezier pts] = last pts
    lineEnd (_:xs)           = lineEnd xs
    lineEnd _                = error "invalid line"

partialLine :: Double -> [LineCommand] -> [LineCommand]
partialLine alpha cmds = evalState (worker 0 cmds) zero
  where
    worker _d [] = pure []
    worker d (cmd:xs) = do
      from <- get
      len <- lineLength cmd
      let frac = (targetLen-d) / len
      if len == 0 || frac >= 1
        then (cmd:) <$> worker (d+len) xs
        else pure [adjustLineLength frac from cmd]
    totalLen = evalState (sum <$> mapM lineLength cmds) zero
    targetLen = totalLen * alpha

adjustLineLength :: Double -> RPoint -> LineCommand -> LineCommand
adjustLineLength alpha from cmd =
  case cmd of
    LineBezier points -> LineBezier $ drop 1 $ partial_bezier_points (from:points) 0 alpha
    LineMove p -> LineMove p
    -- LineDraw t -> LineDraw (lerp alpha t from)
    LineEnd p -> LineBezier [lerp alpha p from]

lineLength :: LineCommand -> CmdM Double
lineLength cmd =
  case cmd of
    LineMove to       -> pure 0 <* put to
    -- LineDraw to       -> gets (distance to) <* put to
    LineBezier points -> gets (distance (last points)) <* put (last points)
    LineEnd to        -> gets (distance to) <* put to

toLineCommands :: [PathCommand] -> [LineCommand]
toLineCommands ps = evalState (worker zero Nothing ps) zero
  where
    worker _startPos _mbPrevControlPt [] = pure []
    worker startPos mbPrevControlPt (cmd:cmds) = do
      lcmds <- toLineCommand startPos mbPrevControlPt cmd
      let startPos' =
            case lcmds of
              [LineMove pos] -> pos
              _              -> startPos
      (lcmds++) <$> worker startPos' (cmdToControlPoint $ last lcmds) cmds

cmdToControlPoint :: LineCommand -> Maybe RPoint
cmdToControlPoint (LineBezier points) = Just (last (init points))
cmdToControlPoint _                   = Nothing

mkStraightLine :: RPoint -> LineCommand
mkStraightLine p = LineBezier [p]

toLineCommand :: RPoint -> Maybe RPoint -> PathCommand -> CmdM [LineCommand]
toLineCommand startPos mbPrevControlPt cmd = do
  case cmd of
    MoveTo OriginAbsolute []  -> pure []
    MoveTo OriginAbsolute lst -> put (last lst) *> gets (pure.LineMove)
    MoveTo OriginRelative lst -> modify (+ sum lst) *> gets (pure.LineMove)
    LineTo OriginAbsolute lst -> forM lst (\to -> put to *> pure (mkStraightLine to))
    LineTo OriginRelative lst -> forM lst (\to -> modify (+to) *> gets mkStraightLine)
    HorizontalTo OriginAbsolute lst ->
      forM lst $ \x -> modify (_x .~ x) *> gets mkStraightLine
    HorizontalTo OriginRelative lst ->
      forM lst $ \x -> modify (_x %~ (+x)) *> gets mkStraightLine
    VerticalTo OriginAbsolute lst ->
      forM lst $ \y -> modify (_y .~ y) *> gets mkStraightLine
    VerticalTo OriginRelative lst ->
      forM lst $ \y -> modify (_y %~ (+y)) *> gets mkStraightLine
    CurveTo OriginAbsolute quads -> do
      forM quads $ \(a,b,c) -> put c *> pure (LineBezier [a,b,c])
    CurveTo OriginRelative quads -> do
      forM quads $ \(a,b,c) -> do
        from <- get <* modify (+c)
        pure $ LineBezier $ map (+from) [a,b,c]
    SmoothCurveTo o lst -> mfix $ \result -> do
      let ctrl = mbPrevControlPt : map cmdToControlPoint result
      forM (zip lst ctrl) $ \((c2,to), mbControl) -> do
        from <- get <* adjustPosition o to
        let c1 = maybe (makeAbsolute o from c2) (mirrorPoint from) mbControl
        pure $ LineBezier [c1,makeAbsolute o from c2,makeAbsolute o from to]
    QuadraticBezier OriginAbsolute pairs -> do
      forM pairs $ \(a,b) -> put b *> pure (LineBezier [a,b])
    QuadraticBezier OriginRelative pairs -> do
      forM pairs $ \(a,b) -> do
        from <- get <* modify (+b)
        pure $ LineBezier $ map (+from) [a,b]
    SmoothQuadraticBezierCurveTo o lst -> mfix $ \result -> do
      let ctrl = mbPrevControlPt : map cmdToControlPoint result
      forM (zip lst ctrl) $ \(to, mbControl) -> do
        from <- get <* adjustPosition o to
        let c1 = maybe from (mirrorPoint from) mbControl
        pure $ LineBezier [c1,makeAbsolute o from to]
    EllipticalArc o points -> concat <$>
      (forM points $ \(rotX, rotY, angle, largeArc, sweepFlag, to) -> do
        from <- get <* adjustPosition o to
        return $ convertSvgArc from rotX rotY angle largeArc sweepFlag (makeAbsolute o from to))
    EndPath -> put startPos *> pure [LineEnd startPos]
  where
    mirrorPoint c p = c*2-p
    adjustPosition OriginRelative p = modify (+p)
    adjustPosition OriginAbsolute p = put p
    makeAbsolute OriginAbsolute _from p = p
    makeAbsolute OriginRelative from p  = from+p


calculateVectorAngle :: Double -> Double -> Double -> Double -> Double
calculateVectorAngle ux uy vx vy
    | tb >= ta
        = tb - ta
    | otherwise
        = pi * 2 - (ta - tb)
    where
        ta = atan2 uy ux
        tb = atan2 vy vx

-- ported from: https://github.com/vvvv/SVG/blob/master/Source/Paths/SvgArcSegment.cs
convertSvgArc :: RPoint -> Coord -> Coord -> Coord -> Bool -> Bool -> RPoint -> [LineCommand]
convertSvgArc (V2 x0 y0) radiusX radiusY angle largeArcFlag sweepFlag (V2 x y)
    | x0 == x && y0 == y
        = []
    | radiusX == 0.0 && radiusY == 0.0
        = [LineBezier [V2 x y]]
    | otherwise
        = calcSegments x0 y0 theta1' segments'
    where
        sinPhi = sin (angle * pi/180)
        cosPhi = cos (angle * pi/180)

        x1dash = cosPhi * (x0 - x) / 2.0 + sinPhi * (y0 - y) / 2.0
        y1dash = -sinPhi * (x0 - x) / 2.0 + cosPhi * (y0 - y) / 2.0

        numerator = radiusX * radiusX * radiusY * radiusY - radiusX * radiusX * y1dash * y1dash - radiusY * radiusY * x1dash * x1dash

        s = sqrt(1.0 - numerator / (radiusX * radiusX * radiusY * radiusY))
        rx   = if (numerator < 0.0) then (radiusX * s) else radiusX
        ry   = if (numerator < 0.0) then (radiusY * s) else radiusY
        root = if (numerator < 0.0)
                then (0.0)
                else ((if ((largeArcFlag && sweepFlag) || (not largeArcFlag && not sweepFlag)) then (-1.0) else 1.0) *
                        sqrt(numerator / (radiusX * radiusX * y1dash * y1dash + radiusY * radiusY * x1dash * x1dash)))

        cxdash = root * rx * y1dash / ry
        cydash = -root * ry * x1dash / rx

        cx = cosPhi * cxdash - sinPhi * cydash + (x0 + x) / 2.0
        cy = sinPhi * cxdash + cosPhi * cydash + (y0 + y) / 2.0

        theta1'  = calculateVectorAngle 1.0 0.0 ((x1dash - cxdash) / rx) ((y1dash - cydash) / ry)
        dtheta' = calculateVectorAngle ((x1dash - cxdash) / rx) ((y1dash - cydash) / ry) ((-x1dash - cxdash) / rx) ((-y1dash - cydash) / ry)
        dtheta  = if (not sweepFlag && dtheta' > 0)
                    then  (dtheta' - 2 * pi)
                    else  (if (sweepFlag && dtheta' < 0) then (dtheta' + 2 * pi) else dtheta')

        segments' = ceiling (abs (dtheta / (pi / 2.0)))
        delta = dtheta / fromInteger segments'
        t = 8.0 / 3.0 * sin(delta / 4.0) * sin(delta / 4.0) / sin(delta / 2.0)

        calcSegments startX startY theta1 segments
            | segments == 0
                = []
            | otherwise
                = LineBezier [ V2 (startX + dx1) (startY + dy1)
                             , V2 (endpointX + dxe) (endpointY + dye)
                             , V2 endpointX endpointY ] : calcSegments endpointX endpointY theta2 (segments - 1)
            where
                cosTheta1 = cos theta1
                sinTheta1 = sin theta1
                theta2 = theta1 + delta
                cosTheta2 = cos theta2
                sinTheta2 = sin theta2

                endpointX = cosPhi * rx * cosTheta2 - sinPhi * ry * sinTheta2 + cx
                endpointY = sinPhi * rx * cosTheta2 + cosPhi * ry * sinTheta2 + cy

                dx1 = t * (-cosPhi * rx * sinTheta1 - sinPhi * ry * cosTheta1)
                dy1 = t * (-sinPhi * rx * sinTheta1 + cosPhi * ry * cosTheta1)

                dxe = t * (cosPhi * rx * sinTheta2 + sinPhi * ry * cosTheta2)
                dye = t * (sinPhi * rx * sinTheta2 - cosPhi * ry * cosTheta2)


-- Algorithm taken from manim. It's magic.
bezier :: [RPoint] -> Double -> RPoint
bezier points t = sum
    [ point ^* (((1-t)**(fromIntegral $ n-k)) * (t**fromIntegral k) * fromIntegral (choose n k))
    | (k, point) <- zip [0..] points
    , let n = length points-1 ]
  where
    choose n k = product [n,n-1 .. n-k+1] `div` product [1..k]

partial_bezier_points :: [RPoint] -> Double -> Double -> [RPoint]
partial_bezier_points points a b
  | isNaN end_prop || isInfinite end_prop = replicate (length points) (last points)
  | otherwise = [ bezier (take (i+1) a_to_1) end_prop | i <- [0..length points-1] ]
  where
    a_to_1 = [ bezier (drop i points) a | i <- [0..length points-1] ]
    end_prop = (b-a) / (1-a)



interpolatePathCommands :: Double -> [PathCommand] -> [PathCommand]
interpolatePathCommands alpha = lineToPath . partialLine alpha . toLineCommands

<<<<<<< HEAD
partialSvg :: Double -> Tree -> Tree
partialSvg alpha | alpha >= 1 = id
=======
{- | Create an image showing portion of a path.
     Note that this only affects paths (see 'Reanimate.Svg.Constructors.mkPath').
     You can also use this with other SVG shapes if you convert them to path first (see 'Reanimate.Svg.pathify').

     Typical usage:

    > animate $ \t -> partialSvg t myPath
-}
partialSvg :: Double -- ^ number between 0 and 1 inclusively, determining what portion of the path to show
           -> Tree -- ^ Image representing a path, of which we only want to display a portion determined by the first argument
           -> Tree
-- partialSvg alpha | alpha >= 1 = id
>>>>>>> 2676a3ff
partialSvg alpha = mapTree worker
  where
    worker (PathTree path) =
      PathTree $ path & pathDefinition %~ lineToPath . partialLine alpha . toLineCommands
    worker t = t<|MERGE_RESOLUTION|>--- conflicted
+++ resolved
@@ -240,10 +240,6 @@
 interpolatePathCommands :: Double -> [PathCommand] -> [PathCommand]
 interpolatePathCommands alpha = lineToPath . partialLine alpha . toLineCommands
 
-<<<<<<< HEAD
-partialSvg :: Double -> Tree -> Tree
-partialSvg alpha | alpha >= 1 = id
-=======
 {- | Create an image showing portion of a path.
      Note that this only affects paths (see 'Reanimate.Svg.Constructors.mkPath').
      You can also use this with other SVG shapes if you convert them to path first (see 'Reanimate.Svg.pathify').
@@ -255,8 +251,7 @@
 partialSvg :: Double -- ^ number between 0 and 1 inclusively, determining what portion of the path to show
            -> Tree -- ^ Image representing a path, of which we only want to display a portion determined by the first argument
            -> Tree
--- partialSvg alpha | alpha >= 1 = id
->>>>>>> 2676a3ff
+partialSvg alpha | alpha >= 1 = id
 partialSvg alpha = mapTree worker
   where
     worker (PathTree path) =
