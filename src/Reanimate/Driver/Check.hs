--- conflicted
+++ resolved
@@ -106,11 +106,7 @@
 hasConvert :: IO (Either String String)
 hasConvert = checkMinVersion minVersion <$> convertVersion
   where
-<<<<<<< HEAD
-    minVersion = Version [6,9,0] []
-=======
     minVersion = Version [6,0,0] []
->>>>>>> 6eda5f3d
 
 ffmpegVersion :: IO (Maybe Version)
 ffmpegVersion = extractVersion "ffmpeg" ["-version"] $ \line ->
