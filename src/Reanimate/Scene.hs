--- conflicted
+++ resolved
@@ -158,13 +158,10 @@
 import           Control.Monad.ST
 import           Control.Monad.State    (State, execState)
 import           Data.List
-<<<<<<< HEAD
+import           Data.Bifunctor
 import qualified Data.Map                   as M
 import           Data.Maybe                 (fromMaybe)
-=======
-import           Data.Bifunctor
 import           Data.Monoid
->>>>>>> 45ca5781
 import           Data.STRef
 import           Graphics.SvgTree       (Number (..), Tree (None), strokeWidth, toUserUnit)
 import           Reanimate.Animation
