{-# LANGUAGE LambdaCase #-}
{-# LANGUAGE ApplicativeDo             #-}
{-# LANGUAGE ExistentialQuantification #-}
{-# LANGUAGE RankNTypes                #-}
{-# LANGUAGE RecordWildCards           #-}
{-|
Module      : Reanimate.Scene
Copyright   : Written by David Himmelstrup
License     : Unlicense
Maintainer  : lemmih@gmail.com
Stability   : experimental
Portability : POSIX

Scenes are an imperative way of defining animations.

-}
module Reanimate.Scene
  ( -- * Scenes
    Scene
  , ZIndex
  , scene             -- :: (forall s. Scene s a) -> Animation
  , sceneAnimation    -- :: (forall s. Scene s a) -> Animation
  , play              -- :: Animation -> Scene s ()
  , fork              -- :: Scene s a -> Scene s a
  , queryNow          -- :: Scene s Time
  , wait              -- :: Duration -> Scene s ()
  , waitUntil         -- :: Time -> Scene s ()
  , waitOn            -- :: Scene s a -> Scene s a
  , adjustZ           -- :: (ZIndex -> ZIndex) -> Scene s a -> Scene s a
  , withSceneDuration -- :: Scene s () -> Scene s Duration
  -- * Variables
  , Var
  , newVar            -- :: a -> Scene s (Var s a)
  , readVar           -- :: Var s a -> Scene s a
  , writeVar          -- :: Var s a -> a -> Scene s ()
  , modifyVar         -- :: Var s a -> (a -> a) -> Scene s ()
  , tweenVar          -- :: Var s a -> Duration -> (a -> Time -> a) -> Scene s ()
  , tweenVarUnclamped -- :: Var s a -> Duration -> (a -> Time -> a) -> Scene s ()
  , simpleVar         -- :: (a -> SVG) -> a -> Scene s (Var s a)
  , findVar           -- :: (a -> Bool) -> [Var s a] -> Scene s (Var s a)
  , EVar
  , newEVar
  , readEVar
  , writeEVar
  , modifyEVar
  , tweenEVar
  -- * Sprites
  , Sprite
  , Frame
  , unVar             -- :: Var s a -> Frame s a
  , spriteT           -- :: Frame s Time
  , spriteDuration    -- :: Frame s Duration
  , newSprite         -- :: Frame s SVG -> Scene s (Sprite s)
  , newSprite_        -- :: Frame s SVG -> Scene s ()
  , newSpriteA        -- :: Animation -> Scene s (Sprite s)
  , newSpriteA'       -- :: Sync -> Animation -> Scene s (Sprite s)
  , newSpriteSVG      -- :: SVG -> Scene s (Sprite s)
  , newSpriteSVG_     -- :: SVG -> Scene s ()
  , destroySprite     -- :: Sprite s -> Scene s ()
  , applyVar          -- :: Var s a -> Sprite s -> (a -> SVG -> SVG) -> Scene s ()
  , spriteModify      -- :: Sprite s -> Frame s ((SVG,ZIndex) -> (SVG, ZIndex)) -> Scene s ()
  , spriteMap         -- :: Sprite s -> (SVG -> SVG) -> Scene s ()
  , spriteTween       -- :: Sprite s -> Duration -> (Double -> SVG -> SVG) -> Scene s ()
  , spriteVar         -- :: Sprite s -> a -> (a -> SVG -> SVG) -> Scene s (Var s a)
  , spriteE           -- :: Sprite s -> Effect -> Scene s ()
  , spriteZ           -- :: Sprite s -> ZIndex -> Scene s ()
  , spriteScope       -- :: Scene s a -> Scene s a

  -- * Object API
  , Object
  , ObjectData
  , oNew
  , newObject
  , oModify
  , oModifyS
  , oRead
  , oTween
  , oTweenS
  , oTweenV
  , oTweenVS
  , Renderable(..)
  -- ** Object Properties
  , oTranslate
  , oSVG
  , oContext
  , oMargin
  , oMarginTop
  , oMarginRight
  , oMarginBottom
  , oMarginLeft
  , oBB
  , oBBMinX
  , oBBMinY
  , oBBWidth
  , oBBHeight
  , oOpacity
  , oShown
  , oZIndex
  , oEasing
  , oScale
  , oScaleOrigin
  , oTopY
  , oBottomY
  , oLeftX
  , oRightX
  , oCenterXY
  , oValue

  -- ** Graphics object methods
  , oShow
  , oHide
  , oFadeIn
  , oFadeOut
  , oGrow
  , oShrink
  , oTransform
  , oShowWith
  , oHideWith
  , Origin
  , oScaleIn
  , oScaleIn'
  , oScaleOut
  , oScaleOut'
  , oSim
  , oStagger
  , oStaggerRev
  , oStagger'
  , oStaggerRev'
  , oDraw
  -- , oBalloon

  -- ** Pre-defined objects
  , Circle(..)
  , circleRadius
  , Rectangle(..)
  , rectWidth
  , rectHeight
  , Morph(..)
  , morphDelta
  , morphSrc
  , morphDst
  , Camera(..)
  , cameraAttach
  , cameraFocus
  , cameraSetZoom
  , cameraZoom
  , cameraSetPan
  , cameraPan

  -- * ST internals
  , liftST
  , transitionO
  , evalScene

  , efficiencyTesterVar
  , efficiencyTesterEVar
  , testVarsEqual
  )
where

import           Control.Lens
import           Control.Monad          (forM_, void)
import           Control.Monad.Fix
import           Control.Monad.ST
import           Control.Monad.State    (State, execState)
import           Data.Bifunctor
<<<<<<< HEAD
import qualified Data.Map                   as M
import           Data.Maybe                 (fromMaybe)
=======
import           Data.List
>>>>>>> f2070197
import           Data.Monoid
import           Data.STRef
import           Graphics.SvgTree       (Number (..), Tree, pattern None, strokeWidth,
                                         toUserUnit)
import           Reanimate.Animation
import           Reanimate.Constants
import           Reanimate.Ease         (Signal, curveS, fromToS)
import           Reanimate.Effect
import           Reanimate.Math.Balloon
import           Reanimate.Morph.Common (morph)
import           Reanimate.Morph.Linear (linear)
import           Reanimate.Svg
import           Reanimate.Transition

import Debug.Trace

-- | The ZIndex property specifies the stack order of sprites and animations. Elements
--   with a higher ZIndex will be drawn on top of elements with a lower index.
type ZIndex = Int


-- (seq duration, par duration)
-- [(Time, Animation, ZIndex)]
-- Map Time [(Animation, ZIndex)]
type Gen s = ST s (Duration -> Time -> (SVG, ZIndex))
-- | A 'Scene' represents a sequence of animations and variables
--   that change over time.
newtype Scene s a = M { unM :: Time -> ST s (a, Duration, Duration, [Gen s]) }

instance Functor (Scene s) where
  fmap f action = M $ \t -> do
    (a, d1, d2, gens) <- unM action t
    return (f a, d1, d2, gens)

instance Applicative (Scene s) where
  pure a = M $ \_ -> return (a, 0, 0, [])
  f <*> g = M $ \t -> do
    (f', s1, p1, gen1) <- unM f t
    (g', s2, p2, gen2) <- unM g (t + s1)
    return (f' g', s1 + s2, max p1 (s1 + p2), gen1 ++ gen2)

instance Monad (Scene s) where
  return = pure
  f >>= g = M $ \t -> do
    (a, s1, p1, gen1) <- unM f t
    (b, s2, p2, gen2) <- unM (g a) (t + s1)
    return (b, s1 + s2, max p1 (s1 + p2), gen1 ++ gen2)

instance MonadFix (Scene s) where
  mfix fn = M $ \t -> mfix (\v -> let (a, _s, _p, _gens) = v in unM (fn a) t)

-- | Lift an ST action into the Scene monad.
liftST :: ST s a -> Scene s a
liftST action = M $ \_ -> action >>= \a -> return (a, 0, 0, [])

-- | Evaluate the value of a scene.
evalScene :: (forall s . Scene s a) -> a
evalScene action = runST $ do
  (val, _, _ , _) <- unM action 0
  return val

-- | Render a 'Scene' to an 'Animation'.
scene :: (forall s . Scene s a) -> Animation
scene = sceneAnimation

-- | Render a 'Scene' to an 'Animation'.
sceneAnimation :: (forall s . Scene s a) -> Animation
sceneAnimation action = runST
  (do
    (_, s, p, gens) <- unM action 0
    let dur = max s p
    genFns <- sequence gens
    return $ mkAnimation
      dur
      (\t -> mkGroup $ map fst $ sortOn
        snd
        [ spriteRender dur (t * dur) | spriteRender <- genFns ]
      )
  )

-- | Execute actions in a scene without advancing the clock. Note that scenes do not end before
--   all forked actions have completed.
--
--   Example:
--
-- @
-- do 'fork' $ 'play' 'Reanimate.Builtin.Documentation.drawBox'
--    'play' 'Reanimate.Builtin.Documentation.drawCircle'
-- @
--
--   <<docs/gifs/doc_fork.gif>>
fork :: Scene s a -> Scene s a
fork (M action) = M $ \t -> do
  (a, s, p, gens) <- action t
  return (a, 0, max s p, gens)

-- | Play an animation once and then remove it. This advances the clock by the duration of the
--   animation.
--
--   Example:
--
-- @
-- do 'play' 'Reanimate.Builtin.Documentation.drawBox'
--    'play' 'Reanimate.Builtin.Documentation.drawCircle'
-- @
--
--   <<docs/gifs/doc_play.gif>>
play :: Animation -> Scene s ()
play ani = newSpriteA ani >>= destroySprite

-- | Query the current clock timestamp.
--
--   Example:
--
-- @
-- do now \<- 'play' 'Reanimate.Builtin.Documentation.drawCircle' *\> 'queryNow'
--    'play' $ 'staticFrame' 1 $ 'scale' 2 $ 'withStrokeWidth' 0.05 $
--      'mkText' $ "Now=" <> T.pack (show now)
-- @
--
--   <<docs/gifs/doc_queryNow.gif>>
queryNow :: Scene s Time
queryNow = M $ \t -> return (t, 0, 0, [])

-- | Advance the clock by a given number of seconds.
--
--   Example:
--
-- @
-- do 'fork' $ 'play' 'Reanimate.Builtin.Documentation.drawBox'
--    'wait' 1
--    'play' 'Reanimate.Builtin.Documentation.drawCircle'
-- @
--
--   <<docs/gifs/doc_wait.gif>>
wait :: Duration -> Scene s ()
wait d = M $ \_ -> return ((), d, 0, [])

-- | Wait until the clock is equal to the given timestamp.
waitUntil :: Time -> Scene s ()
waitUntil tNew = do
  now <- queryNow
  wait (max 0 (tNew - now))

-- | Wait until all forked and sequential animations have finished.
--
--   Example:
--
-- @
-- do 'waitOn' $ 'fork' $ 'play' 'Reanimate.Builtin.Documentation.drawBox'
--    'play' 'Reanimate.Builtin.Documentation.drawCircle'
-- @
--
--   <<docs/gifs/doc_waitOn.gif>>
waitOn :: Scene s a -> Scene s a
waitOn (M action) = M $ \t -> do
  (a, s, p, gens) <- action t
  return (a, max s p, 0, gens)

-- | Change the ZIndex of a scene.
adjustZ :: (ZIndex -> ZIndex) -> Scene s a -> Scene s a
adjustZ fn (M action) = M $ \t -> do
  (a, s, p, gens) <- action t
  return (a, s, p, map genFn gens)
 where
  genFn gen = do
    frameGen <- gen
    return $ \d t -> let (svg, z) = frameGen d t in (svg, fn z)

-- | Query the duration of a scene.
withSceneDuration :: Scene s () -> Scene s Duration
withSceneDuration s = do
  t1 <- queryNow
  s
  t2 <- queryNow
  return (t2 - t1)

addGen :: Gen s -> Scene s ()
addGen gen = M $ \_ -> return ((), 0, 0, [gen])





-- Efficient time variable
newtype EVar s a = EVar (STRef s (EVarData a))


-- Note: We must ensure that upon transforming an EVarData, 
--       1. evarDefault old == evarDefault new
--       2. isNothing (evarLastTime old) || isJust (evarLastTime new) i.e. once evarLastValue has a Just value,
--          it shouldn't be Nothing again.
--       3. isNothing (evarLastTime var) => M.null (evarTimeline var)
data EVarData a = EVarData
  { evarDefault   :: a
  , evarTimeline  :: Timeline a
  , evarLastTime  :: Maybe Time
  , evarLastValue :: a
  }

data Modifier a = StaticValue a | TweenValue Duration (a -> Time -> a)

type Timeline a = M.Map Time (Modifier a)

newEVar :: a -> Scene s (EVar s a)
newEVar def = EVar <$> liftST (newSTRef $ EVarData def M.empty Nothing def)

readEVar :: EVar s a -> Scene s a
readEVar (EVar ref) = readEVarData <$> liftST (readSTRef ref) <*> queryNow

writeEVar :: EVar s a -> a -> Scene s ()
writeEVar (EVar ref) val = do
  now <- queryNow
  liftST $ modifySTRef ref $ writeEVarData now val

modifyEVar :: EVar s a -> (a -> a) -> Scene s ()
modifyEVar (EVar ref) fn = do
  now <- queryNow
  liftST $ modifySTRef ref $ modifyEVarData now fn

tweenEVar :: EVar s a -> Duration -> (a -> Time -> a) -> Scene s ()
tweenEVar _ dur _ | dur < 0 = error "Reanimate.tweenVar: durations must be non-negative"
tweenEVar (EVar ref) dur fn = do
  now <- queryNow
  liftST $ modifySTRef ref $ tweenEVarData now dur fn
  wait dur

readEVarData :: EVarData a -> Time -> a
readEVarData (EVarData def _ Nothing _) _ = def
readEVarData (EVarData def timeline (Just lastTime) lastValue) now
  | now < lastTime = lookupTimeline timeline def now
  | otherwise = lastValue

lookupTimeline :: Timeline a -> a -> Time -> a
lookupTimeline timeline def now = case M.lookupLE now timeline of
  Just (_, StaticValue sVal) -> sVal
  Just (t, TweenValue dur f)
    | t + dur > now -> f def now
  _ -> def

writeEVarData :: Time -> a -> EVarData a -> EVarData a
writeEVarData now x var =
  let before = keepBefore now var
      after = EVarData (evarDefault var) M.empty (Just now) x
  in after `elseVar` before

modifyEVarData :: Time -> (a -> a) -> EVarData a -> EVarData a
modifyEVarData now fn var =
  let before = keepBefore now var
      after = keepFrom now var
      timeline = flip M.map (evarTimeline after) $ \case
        StaticValue s -> StaticValue $ fn s
        TweenValue dur f -> TweenValue dur $ \a t -> fn (f a t)
   in  after {evarTimeline = timeline, evarLastValue = fn $ evarLastValue after} `elseVar` before

-- Note: The function passed here takes time on the scale 0 to 1
--       while the function in `TweenValue` takes time on an absolute scale.
tweenEVarData :: Time -> Duration -> (a -> Time -> a) -> EVarData a -> EVarData a
tweenEVarData st dur fn var@EVarData{..} =
  let nd = st + dur
      before = keepBefore st var
      during = keepInRange (Just st) (Just nd) var
      tweenFn a t =
        let idx = (t - st) / dur
            idx' = if isNaN idx then 1 else idx
        in fn (readEVarData (during {evarDefault = a}) t) idx'
      valueTweenEnd = tweenFn evarDefault nd -- we'll never use the def here, replace with error?
      after = EVarData evarDefault (M.singleton st $ TweenValue dur tweenFn) (Just nd) valueTweenEnd
  in  after `elseVar` before

-- Returns the union of two vars such that we use the second var if first var doesn't have a value.
-- Assumes both vars have same default value.
elseVar :: EVarData a -> EVarData a -> EVarData a
elseVar var1 var2
  | Just t <- evarLastTime var1 =
    let afterTimeline = evarTimeline var1
        joinAt = fromMaybe t . fmap fst $ M.lookupMin afterTimeline
        beforeTimeline = case keepBefore joinAt var2 of
          x | Just lastTime <- evarLastTime x, lastTime < joinAt -> M.insert lastTime (StaticValue $ evarLastValue x) $ evarTimeline x
            | otherwise -> evarTimeline x
     in var1 {evarTimeline = M.union afterTimeline beforeTimeline}
  | otherwise = var2

-- Restrict a var to a given time interval.
keepInRange :: Maybe Time -> Maybe Time -> EVarData a -> EVarData a
keepInRange st nd = fromMaybe id (keepFrom <$> st) . fromMaybe id (keepBefore <$> nd)

-- Restrict a var to start at given timestamp.
keepFrom :: Time -> EVarData a -> EVarData a
keepFrom st EVarData{..} =
  let timeline' = M.dropWhileAntitone (< st) evarTimeline
      -- if there is no modifier in timeline starting at st,
      -- we must get the modifier that starts before and truncate it to start at st.
      timeline'' = case M.lookupLE st evarTimeline of
        Just (t, val@(StaticValue _))
          | t < st -> M.insert st val timeline'
        Just (t, TweenValue dur fn)
          | t < st, t + dur > st -> M.insert st (TweenValue (t + dur - st) fn) timeline'
        _ -> timeline'
  in EVarData evarDefault timeline'' (max evarLastTime $ Just st) evarLastValue

-- Restrict a var to end(clamp) at given timestamp.
keepBefore :: Time -> EVarData a -> EVarData a
keepBefore nd var@EVarData{..} =
  let timeline' = M.takeWhileAntitone (< nd) evarTimeline
      lastModifier = M.lookupMax timeline'
      timeline'' = case lastModifier of
        Just (t, TweenValue dur fn)
          | t + dur > nd -> M.insert t (TweenValue (nd - t) fn) timeline'
        _ -> timeline'
      lastTime = case lastModifier of
        Just (t, TweenValue dur _) -> Just $ min nd (t + dur)
        _ -> min nd <$> evarLastTime
  in EVarData evarDefault timeline'' lastTime (fromMaybe evarDefault $ fmap (readEVarData var) lastTime)

-- If this prints 'expensive' twice then Var is not efficient.
efficiencyTesterVar :: Int
efficiencyTesterVar = evalScene $ do
  v <- newVar 0
  modifyVar v $ \old -> trace "expensive" 1 + old
  at0 <- readVar v
  wait 1
  at1 <- readVar v
  pure $ at0 + at1

-- If this prints 'expensive' twice then EVar is not efficient.
efficiencyTesterEVar :: Int
efficiencyTesterEVar = evalScene $ do
  v <- newEVar 0
  modifyEVar v $ \old -> trace "expensive" 1 + old
  at0 <- readEVar v
  wait 1
  at1 <- readEVar v
  pure $ at0+at1

testVarsEqual :: Bool
testVarsEqual = all id $
  [ -- check new
    (evalScene $ do
      var <- newVar (0 :: Double)
      evar <- newEVar 0
      isSameAsVar evar var
    ),
    -- Read/write static values.
    (evalScene $ do
      var <- newVar (0 :: Double)
      wait 1 >> writeVar var 2 >> wait 1 >> writeVar var 3 >> wait (-2)
      evar <- newEVar 0
      wait 1 >> writeEVar evar 2 >> wait 1 >> writeEVar evar 3 >> wait (-2)
      isSameAsVar evar var
    ),
    -- Read/write static values with time-travel (waiting with negative values)
    (evalScene $ do
      var <- newVar (0 :: Double)
      wait (-1) >> writeVar var 3 >> wait 1
      evar <- newEVar 0
      wait (-1) >> writeEVar evar 3 >> wait 1
      isSameAsVar evar var
    ),
    -- Read/write values that change over time.
    (evalScene $ do
      var <- newVar (0 :: Double)
      wait 1 >> modifyVar var (+1) >> tweenVar var 2 (\a t -> a + t) >> wait (-3)
      evar <- newEVar 0
      wait 1 >> modifyEVar evar (+1) >> tweenEVar evar 2 (\a t -> a + t) >> wait (-3)
      isSameAsVar evar var
    ),
    -- Change a value over 1 second. Go back 0.5 seconds and modify the value at that timestamp.
    (evalScene $ do
      var <- newVar (0 :: Double)
      wait 1 >> tweenVar var 1 (\a t -> a + t) >> wait (-0.5) >> modifyVar var (+3) >> wait (-1.5)
      evar <- newEVar 0
      wait 1 >> tweenEVar evar 1 (\a t -> a + t) >> wait (-0.5) >> modifyEVar evar (+3) >> wait (-1.5)
      isSameAsVar evar var
    ),
    -- Change a value over 1 second. Go back 0.5 seconds and change the value over 1 second from that timestamp.
    (evalScene $ do
      var <- newVar (0 :: Double)
      wait 1 >> tweenVar var 1 (\a t -> a + t) >> wait (-0.5) >> tweenVar var 1 (\a t -> a + 2 * t) >> wait (-2.5)
      evar <- newEVar 0
      wait 1 >> tweenEVar evar 1 (\a t -> a + t) >> wait (-0.5) >> tweenEVar evar 1 (\a t -> a + 2 * t) >> wait (-2.5)
      isSameAsVar evar var
    ),
    -- Write a static value, go back 0.5 seconds, change the value over 1 second from that timestamp.
    (evalScene $ do
      var <- newVar (0 :: Double)
      wait 1 >> writeVar var 42 >> wait (-0.5) >> tweenVar var 1 (\a t -> a + t) >> wait (-1.5)
      evar <- newEVar 0
      wait 1 >> writeEVar evar 42 >> wait (-0.5) >> tweenEVar evar 1 (\a t -> a + t) >> wait (-1.5)
      isSameAsVar evar var
    )
  ]
  where
    varVals :: (Show a) => Var s a -> [Time] -> Scene s [a]
    varVals var points =
      flip mapM points $ \t -> do
        wait t
        x <- readVar var
        wait (-t)
        pure x
    evarVals :: (Show a) => EVar s a -> [Time] -> Scene s [a]
    evarVals var points =
      flip mapM points $ \t -> do
        wait t
        x <- readEVar var
        wait (-t)
        pure x
    isSameAsVar ::  (Show a, Eq a) => EVar s a -> Var s a -> Scene s Bool
    isSameAsVar evar var = let points = fmap (/2) [-40..40]
                           in (==) <$> varVals var points <*> evarVals evar points

-- | Time dependent variable.
newtype Var s a = Var (STRef s (Time -> a))

-- | Create a new variable with a default value.
--   Variables always have a defined value even if they are read at a timestamp that is
--   earlier than when the variable was created. For example:
--
-- @
-- do v \<- 'fork' ('wait' 10 \>\> 'newVar' 0) -- Create a variable at timestamp '10'.
--    'readVar' v                       -- Read the variable at timestamp '0'.
--                                    -- The value of the variable will be '0'.
-- @
newVar :: a -> Scene s (Var s a)
newVar def = Var <$> liftST (newSTRef (const def))

-- | Read the value of a variable at the current timestamp.
readVar :: Var s a -> Scene s a
readVar (Var ref) = liftST (readSTRef ref) <*> queryNow

-- | Write the value of a variable at the current timestamp.
--
--   Example:
--
-- @
-- do v \<- 'newVar' 0
--    'newSprite' $ 'mkCircle' \<$\> 'unVar' v
--    'writeVar' v 1; 'wait' 1
--    'writeVar' v 2; 'wait' 1
--    'writeVar' v 3; 'wait' 1
-- @
--
--   <<docs/gifs/doc_writeVar.gif>>
writeVar :: Var s a -> a -> Scene s ()
writeVar var val = modifyVar var (const val)

-- | Modify the value of a variable at the current timestamp and all future timestamps.
modifyVar :: Var s a -> (a -> a) -> Scene s ()
modifyVar (Var ref) fn = do
  now <- queryNow
  liftST $ modifySTRef ref $ \prev t -> if t < now then prev t else fn (prev t)

-- | Modify a variable between @now@ and @now+duration@.
tweenVar :: Var s a -> Duration -> (a -> Time -> a) -> Scene s ()
tweenVar (Var ref) dur fn = do
  now <- queryNow
  liftST $ modifySTRef ref $ \prev t ->
    if t < now
      then prev t
      else fn (prev t) (max 0 (min dur $ t - now) / dur)
  wait dur

-- | Modify a variable between @now@ and @now+duration@.
--   Note: The modification function is invoked for past timestamps (with a negative time value) and
--         for timestamps after @now+duration@ (with a time value greater than 1).
tweenVarUnclamped :: Var s a -> Duration -> (a -> Time -> a) -> Scene s ()
tweenVarUnclamped (Var ref) dur fn = do
  now <- queryNow
  liftST $ modifySTRef ref $ \prev t -> fn (prev t) ((t - now) / dur)
  wait dur

-- | Create and render a variable. The rendering will be born at the current timestamp
--   and will persist until the end of the scene.
--
--   Example:
--
-- @
-- do var \<- 'simpleVar' 'mkCircle' 0
--    'tweenVar' var 2 $ \\val -> 'fromToS' val ('Reanimate.Constants.screenHeight'/2)
-- @
--
--   <<docs/gifs/doc_simpleVar.gif>>
simpleVar :: (a -> SVG) -> a -> Scene s (Var s a)
simpleVar render def = do
  v <- newVar def
  _ <- newSprite $ render <$> unVar v
  return v

-- | Helper function for filtering variables.
findVar :: (a -> Bool) -> [Var s a] -> Scene s (Var s a)
findVar _cond []       = error "Variable not found."
findVar cond  (v : vs) = do
  val <- readVar v
  if cond val then return v else findVar cond vs

-- | Sprites are animations with a given time of birth as well as a time of death.
--   They can be controlled using variables, tweening, and effects.
data Sprite s = Sprite Time (STRef s (Duration, ST s (Duration -> Time -> SVG -> (SVG, ZIndex))))

-- | Sprite frame generator. Generates frames over time in a stateful environment.
newtype Frame s a = Frame { unFrame :: ST s (Time -> Duration -> Time -> a) }

instance Functor (Frame s) where
  fmap fn (Frame gen) = Frame $ do
    m <- gen
    return (\real_t d t -> fn $ m real_t d t)

instance Applicative (Frame s) where
  pure v = Frame $ return (\_ _ _ -> v)
  Frame f <*> Frame g = Frame $ do
    m1 <- f
    m2 <- g
    return $ \real_t d t -> m1 real_t d t (m2 real_t d t)

-- | Dereference a variable as a Sprite frame.
--
--   Example:
--
-- @
-- do v \<- 'newVar' 0
--    'newSprite' $ 'mkCircle' \<$\> 'unVar' v
--    'tweenVar' v 1 $ \\val -> 'fromToS' val 3
--    'tweenVar' v 1 $ \\val -> 'fromToS' val 0
-- @
--
--   <<docs/gifs/doc_unVar.gif>>
unVar :: Var s a -> Frame s a
unVar (Var ref) = Frame $ do
  fn <- readSTRef ref
  return $ \real_t _d _t -> fn real_t


-- | Dereference seconds since sprite birth.
spriteT :: Frame s Time
spriteT = Frame $ return (\_real_t _d t -> t)

-- | Dereference duration of the current sprite.
spriteDuration :: Frame s Duration
spriteDuration = Frame $ return (\_real_t d _t -> d)

-- | Create new sprite defined by a frame generator. Unless otherwise specified using
--   'destroySprite', the sprite will die at the end of the scene.
--
--   Example:
--
-- @
-- do 'newSprite' $ 'mkCircle' \<$\> 'spriteT' -- Circle sprite where radius=time.
--    'wait' 2
-- @
--
--   <<docs/gifs/doc_newSprite.gif>>
newSprite :: Frame s SVG -> Scene s (Sprite s)
newSprite render = do
  now <- queryNow
  ref <- liftST $ newSTRef (-1, return $ \_d _t svg -> (svg, 0))
  addGen $ do
    fn                           <- unFrame render
    (spriteDur, spriteEffectGen) <- readSTRef ref
    spriteEffect                 <- spriteEffectGen
    return $ \d absT ->
      let relD = (if spriteDur < 0 then d else spriteDur) - now
          relT = absT - now
          -- Sprite is live [now;duration[
          -- If we're at the end of a scene, sprites
          -- are live: [now;duration]
          -- This behavior is difficult to get right. See the 'bug_*' examples for
          -- automated tests.
          inTimeSlice = relT >= 0 && relT < relD
          isLastFrame = d==absT && relT == relD
      in  if inTimeSlice || isLastFrame
            then spriteEffect relD relT (fn absT relD relT)
            else (None, 0)
  return $ Sprite now ref

-- | Create new sprite defined by a frame generator. The sprite will die at
--   the end of the scene.
newSprite_ :: Frame s SVG -> Scene s ()
newSprite_ = void . newSprite

-- | Create a new sprite from an animation. This advances the clock by the
--   duration of the animation. Unless otherwise specified using
--   'destroySprite', the sprite will die at the end of the scene.
--
--   Note: If the scene doesn't end immediately after the duration of the
--   animation, the animation will be stretched to match the lifetime of the
--   sprite. See 'newSpriteA'' and 'play'.
--
--   Example:
--
-- @
-- do 'fork' $ 'newSpriteA' 'Reanimate.Builtin.Documentation.drawCircle'
--    'play' 'Reanimate.Builtin.Documentation.drawBox'
--    'play' $ 'reverseA' 'Reanimate.Builtin.Documentation.drawBox'
-- @
--
--   <<docs/gifs/doc_newSpriteA.gif>>
newSpriteA :: Animation -> Scene s (Sprite s)
newSpriteA = newSpriteA' SyncStretch

-- | Create a new sprite from an animation and specify the synchronization policy. This advances
--   the clock by the duration of the animation.
--
--   Example:
--
-- @
-- do 'fork' $ 'newSpriteA'' 'SyncFreeze' 'Reanimate.Builtin.Documentation.drawCircle'
--    'play' 'Reanimate.Builtin.Documentation.drawBox'
--    'play' $ 'reverseA' 'Reanimate.Builtin.Documentation.drawBox'
-- @
--
--   <<docs/gifs/doc_newSpriteA'.gif>>
newSpriteA' :: Sync -> Animation -> Scene s (Sprite s)
newSpriteA' sync animation =
  newSprite (getAnimationFrame sync animation <$> spriteT <*> spriteDuration)
    <* wait (duration animation)

-- | Create a sprite from a static SVG image.
--
--   Example:
--
-- @
-- do 'newSpriteSVG' $ 'mkBackground' "lightblue"
--    'play' 'Reanimate.Builtin.Documentation.drawCircle'
-- @
--
--   <<docs/gifs/doc_newSpriteSVG.gif>>
newSpriteSVG :: SVG -> Scene s (Sprite s)
newSpriteSVG = newSprite . pure

-- | Create a permanent sprite from a static SVG image. Same as `newSpriteSVG`
--   but the sprite isn't returned and thus cannot be destroyed.
newSpriteSVG_ :: SVG -> Scene s ()
newSpriteSVG_ = void . newSpriteSVG

-- | Change the rendering of a sprite using data from a variable. If data from several variables
--   is needed, use a frame generator instead.
--
--   Example:
--
-- @
-- do s \<- 'fork' $ 'newSpriteA' 'Reanimate.Builtin.Documentation.drawBox'
--    v \<- 'newVar' 0
--    'applyVar' v s 'rotate'
--    'tweenVar' v 2 $ \\val -> 'fromToS' val 90
-- @
--
--   <<docs/gifs/doc_applyVar.gif>>
applyVar :: Var s a -> Sprite s -> (a -> SVG -> SVG) -> Scene s ()
applyVar var sprite fn = spriteModify sprite $ do
  varFn <- unVar var
  return $ first $ fn varFn

-- | Destroy a sprite, preventing it from being rendered in the future of the scene.
--   If 'destroySprite' is invoked multiple times, the earliest time-of-death is used.
--
--   Example:
--
-- @
-- do s <- 'newSpriteSVG' $ 'withFillOpacity' 1 $ 'mkCircle' 1
--    'fork' $ 'wait' 1 \>\> 'destroySprite' s
--    'play' 'Reanimate.Builtin.Documentation.drawBox'
-- @
--
--   <<docs/gifs/doc_destroySprite.gif>>
destroySprite :: Sprite s -> Scene s ()
destroySprite (Sprite _ ref) = do
  now <- queryNow
  liftST $ modifySTRef ref $ \(ttl, render) ->
    (if ttl < 0 then now else min ttl now, render)

-- | Low-level frame modifier.
spriteModify :: Sprite s -> Frame s ((SVG, ZIndex) -> (SVG, ZIndex)) -> Scene s ()
spriteModify (Sprite born ref) modFn = liftST $ modifySTRef ref $ \(ttl, renderGen) ->
  ( ttl
  , do
    render    <- renderGen
    modRender <- unFrame modFn
    return $ \relD relT ->
      let absT = relT + born in modRender absT relD relT . render relD relT
  )

-- | Map the SVG output of a sprite.
--
--   Example:
--
-- @
-- do s \<- 'fork' $ 'newSpriteA' 'Reanimate.Builtin.Documentation.drawCircle'
--    'wait' 1
--    'spriteMap' s 'flipYAxis'
-- @
--
--   <<docs/gifs/doc_spriteMap.gif>>
spriteMap :: Sprite s -> (SVG -> SVG) -> Scene s ()
spriteMap sprite@(Sprite born _) fn = do
  now <- queryNow
  let tDelta = now - born
  spriteModify sprite $ do
    t <- spriteT
    return $ \(svg, zindex) -> (if (t - tDelta) < 0 then svg else fn svg, zindex)

-- | Modify the output of a sprite between @now@ and @now+duration@.
--
--   Example:
--
-- @
-- do s \<- 'fork' $ 'newSpriteA' 'Reanimate.Builtin.Documentation.drawCircle'
--    'spriteTween' s 1 $ \\val -> 'translate' ('Reanimate.Constants.screenWidth'*0.3*val) 0
-- @
--
--   <<docs/gifs/doc_spriteTween.gif>>
spriteTween :: Sprite s -> Duration -> (Double -> SVG -> SVG) -> Scene s ()
spriteTween sprite@(Sprite born _) dur fn = do
  now <- queryNow
  let tDelta = now - born
  spriteModify sprite $ do
    t <- spriteT
    return $ first $ \svg -> fn (clamp 0 1 $ (t - tDelta) / dur) svg
  wait dur
 where
  clamp a b v | v < a     = a
              | v > b     = b
              | otherwise = v

-- | Create a new variable and apply it to a sprite.
--
--   Example:
--
-- @
-- do s \<- 'fork' $ 'newSpriteA' 'Reanimate.Builtin.Documentation.drawBox'
--    v \<- 'spriteVar' s 0 'rotate'
--    'tweenVar' v 2 $ \\val -> 'fromToS' val 90
-- @
--
--   <<docs/gifs/doc_spriteVar.gif>>
spriteVar :: Sprite s -> a -> (a -> SVG -> SVG) -> Scene s (Var s a)
spriteVar sprite def fn = do
  v <- newVar def
  applyVar v sprite fn
  return v

-- | Apply an effect to a sprite.
--
--   Example:
--
-- @
-- do s <- 'fork' $ 'newSpriteA' 'Reanimate.Builtin.Documentation.drawCircle'
--    'spriteE' s $ 'overBeginning' 1 'fadeInE'
--    'spriteE' s $ 'overEnding' 0.5 'fadeOutE'
-- @
--
--   <<docs/gifs/doc_spriteE.gif>>
spriteE :: Sprite s -> Effect -> Scene s ()
spriteE (Sprite born ref) effect = do
  now <- queryNow
  liftST $ modifySTRef ref $ \(ttl, renderGen) ->
    ( ttl
    , do
      render <- renderGen
      return $ \d t svg ->
        let (svg', z) = render d t svg
        in  (delayE (max 0 $ now - born) effect d t svg', z)
    )

-- | Set new ZIndex of a sprite.
--
--   Example:
--
-- @
-- do s1 \<- 'newSpriteSVG' $ 'withFillOpacity' 1 $ 'withFillColor' "blue" $ 'mkCircle' 3
--    'newSpriteSVG' $ 'withFillOpacity' 1 $ 'withFillColor' "red" $ 'mkRect' 8 3
--    'wait' 1
--    'spriteZ' s1 1
--    'wait' 1
-- @
--
--   <<docs/gifs/doc_spriteZ.gif>>
spriteZ :: Sprite s -> ZIndex -> Scene s ()
spriteZ (Sprite born ref) zindex = do
  now <- queryNow
  liftST $ modifySTRef ref $ \(ttl, renderGen) ->
    ( ttl
    , do
      render <- renderGen
      return $ \d t svg ->
        let (svg', z) = render d t svg in (svg', if t < now - born then z else zindex)
    )

-- | Destroy all local sprites at the end of a scene.
--
--   Example:
--
-- @
-- do -- the rect lives through the entire 3s animation
--    'newSpriteSVG_' $ 'translate' (-3) 0 $ 'mkRect' 4 4
--    'wait' 1
--    'spriteScope' $ do
--      -- the circle only lives for 1 second.
--      local \<- 'newSpriteSVG' $ 'translate' 3 0 $ 'mkCircle' 2
--      'spriteE' local $ 'overBeginning' 0.3 'fadeInE'
--      'spriteE' local $ 'overEnding' 0.3 'fadeOutE'
--      'wait' 1
--    'wait' 1
-- @
--
--   <<docs/gifs/doc_spriteScope.gif>>
spriteScope :: Scene s a -> Scene s a
spriteScope (M action) = M $ \t -> do
  (a, s, p, gens) <- action t
  return (a, s, p, map (genFn (t+max s p)) gens)
 where
  genFn maxT gen = do
    frameGen <- gen
    return $ \_ t ->
      if t < maxT
        then frameGen maxT t
        else (None, 0)

asAnimation :: (forall s'. Scene s' a) -> Scene s Animation
asAnimation s = do
  now <- queryNow
  return $ dropA now (sceneAnimation (wait now >> s))

-- | Apply a transformation with a given overlap. This makes sure
--   to keep timestamps intact such that events can still be timed
--   by transcripts.
transitionO :: Transition -> Double -> (forall s'. Scene s' a) -> (forall s'. Scene s' b) -> Scene s ()
transitionO t o a b = do
  aA <- asAnimation a
  bA <- fork $ do
    wait (duration aA - o)
    asAnimation b
  play $ overlapT o t aA bA




-------------------------------------------------------
-- Objects

-- | Objects can be any Haskell structure as long as it can be rendered to SVG.
class Renderable a where
  toSVG :: a -> SVG

instance Renderable Tree where
  toSVG = id

-- | Objects are SVG nodes (represented as Haskell values) with
--   identity, location, and several other properties that can
--   change over time.
data Object s a = Object
  { objectSprite :: Sprite s
  , objectData   :: Var s (ObjectData a)
  }

-- | Container for object properties.
data ObjectData a = ObjectData
  { _oTranslate   :: (Double, Double)
  , _oValueRef    :: a
  , _oSVG         :: SVG
  , _oContext     :: SVG -> SVG
  , _oMargin      :: (Double, Double, Double, Double)
      -- ^ Top, right, bottom, left
  , _oBB          :: (Double,Double,Double,Double)
  , _oOpacity     :: Double
  , _oShown       :: Bool
  , _oZIndex      :: Int
  , _oEasing      :: Signal
  , _oScale       :: Double
  , _oScaleOrigin :: (Double, Double)
  }

-- Basic lenses

-- FIXME: Maybe 'position' is a better name.
-- | Object position. Default: \<0,0\>
oTranslate :: Lens' (ObjectData a) (Double, Double)
oTranslate = lens _oTranslate $ \obj val -> obj { _oTranslate = val }

-- | Rendered SVG node of an object. Does not include context
--   or object properties. Read-only.
oSVG :: Getter (ObjectData a) SVG
oSVG = to _oSVG

-- | Custom render context. Is applied to the object for every
--   frame that it is shown.
oContext :: Lens' (ObjectData a) (SVG -> SVG)
oContext = lens _oContext $ \obj val -> obj { _oContext = val  }

-- | Object margins (top, right, bottom, left) in local units.
oMargin :: Lens' (ObjectData a) (Double, Double, Double, Double)
oMargin = lens _oMargin $ \obj val -> obj { _oMargin = val }

-- | Object bounding-box (minimal X-coordinate, minimal Y-coordinate,
--   width, height). Uses `Reanimate.Svg.BoundingBox.boundingBox`
--   and has the same limitations.
oBB :: Getter (ObjectData a) (Double, Double, Double, Double)
oBB = to _oBB

-- | Object opacity. Default: 1
oOpacity :: Lens' (ObjectData a) Double
oOpacity = lens _oOpacity $ \obj val -> obj { _oOpacity = val }

-- | Toggle for whether or not the object should be rendered.
--   Default: False
oShown :: Lens' (ObjectData a) Bool
oShown = lens _oShown $ \obj val -> obj { _oShown = val }

-- | Object's z-index.
oZIndex :: Lens' (ObjectData a) Int
oZIndex = lens _oZIndex $ \obj val -> obj { _oZIndex = val }

-- | Easing function used when modifying object properties.
--   Default: @'Reanimate.Ease.curveS' 2@
oEasing :: Lens' (ObjectData a) Signal
oEasing = lens _oEasing $ \obj val -> obj { _oEasing = val }

-- | Object's scale. Default: 1
oScale :: Lens' (ObjectData a) Double
oScale = lens _oScale $ \obj val -> oComputeBB obj { _oScale = val }

-- | Origin point for scaling. Default: \<0,0\>
oScaleOrigin :: Lens' (ObjectData a) (Double, Double)
oScaleOrigin = lens _oScaleOrigin $ \obj val -> oComputeBB obj { _oScaleOrigin = val }

-- Smart lenses

-- | Lens for the source value contained in an object.
oValue :: Renderable a => Lens' (ObjectData a) a
oValue = lens _oValueRef $ \obj newVal ->
    let svg = toSVG newVal
    in oComputeBB obj
    { _oValueRef = newVal
    , _oSVG      = svg }

oComputeBB :: ObjectData a -> ObjectData a
oComputeBB obj = obj
  { _oBB = boundingBox $ oScaleApply obj (_oSVG obj) }

-- | Derived location of the top-most point of an object + margin.
oTopY :: Lens' (ObjectData a) Double
oTopY = lens getter setter
  where
    getter obj =
      let top  = obj ^. oMarginTop
          miny = obj ^. oBBMinY
          h    = obj ^. oBBHeight
          dy   = obj ^. oTranslate . _2
      in dy+miny+h+top
    setter obj val =
      obj & (oTranslate . _2) +~ val-getter obj

-- | Derived location of the bottom-most point of an object + margin.
oBottomY :: Lens' (ObjectData a) Double
oBottomY = lens getter setter
  where
    getter obj =
      let bot  = obj ^. oMarginBottom
          miny = obj ^. oBBMinY
          dy   = obj ^. oTranslate . _2
      in dy+miny-bot
    setter obj val =
      obj & (oTranslate . _2) +~ val-getter obj

-- | Derived location of the left-most point of an object + margin.
oLeftX :: Lens' (ObjectData a) Double
oLeftX = lens getter setter
  where
    getter obj =
      let left = obj ^. oMarginLeft
          minx = obj ^. oBBMinX
          dx   = obj ^. oTranslate . _1
      in dx+minx-left
    setter obj val =
      obj & (oTranslate . _1) +~ val-getter obj

-- | Derived location of the right-most point of an object + margin.
oRightX :: Lens' (ObjectData a) Double
oRightX = lens getter setter
  where
    getter obj =
      let right = obj ^. oMarginRight
          minx  = obj ^. oBBMinX
          w     = obj ^. oBBWidth
          dx    = obj ^. oTranslate . _1
      in dx+minx+w+right
    setter obj val =
      obj & (oTranslate . _1) +~ val-getter obj

-- | Derived location of an object's center point.
oCenterXY :: Lens' (ObjectData a) (Double, Double)
oCenterXY = lens getter setter
  where
    getter obj =
      let minx    = obj ^. oBBMinX
          miny    = obj ^. oBBMinY
          w       = obj ^. oBBWidth
          h       = obj ^. oBBHeight
          (dx,dy) = obj ^. oTranslate
      in (dx+minx+w/2, dy+miny+h/2)
    setter obj (dx, dy) =
      let (x,y) = getter obj in
      obj & (oTranslate . _1) +~ dx-x
          & (oTranslate . _2) +~ dy-y

-- | Object's top margin.
oMarginTop :: Lens' (ObjectData a) Double
oMarginTop = oMargin . _1

-- | Object's right margin.
oMarginRight :: Lens' (ObjectData a) Double
oMarginRight = oMargin . _2

-- | Object's bottom margin.
oMarginBottom :: Lens' (ObjectData a) Double
oMarginBottom = oMargin . _3

-- | Object's left margin.
oMarginLeft :: Lens' (ObjectData a) Double
oMarginLeft = oMargin . _4

-- | Object's minimal X-coordinate..
oBBMinX :: Getter (ObjectData a) Double
oBBMinX = oBB . _1

-- | Object's minimal Y-coordinate..
oBBMinY :: Getter (ObjectData a) Double
oBBMinY = oBB . _2

-- | Object's width without margin.
oBBWidth :: Getter (ObjectData a) Double
oBBWidth = oBB . _3

-- | Object's height without margin.
oBBHeight :: Getter (ObjectData a) Double
oBBHeight = oBB . _4

-------------------------------------------------------------------------------
-- Object modifiers

-- | Modify object properties.
oModify :: Object s a -> (ObjectData a -> ObjectData a) -> Scene s ()
oModify o = modifyVar (objectData o)

-- | Modify object properties using a stateful API.
oModifyS :: Object s a -> State (ObjectData a) b -> Scene s ()
oModifyS o = oModify o . execState

-- | Query object property.
oRead :: Object s a -> Getting b (ObjectData a) b -> Scene s b
oRead o l = view l <$> readVar (objectData o)

-- | Modify object properties over a set duration.
oTween :: Object s a -> Duration -> (Double -> ObjectData a -> ObjectData a) -> Scene s ()
oTween o d fn = do
  -- Read 'easing' var here instead of taking it from 'v'.
  -- This allows different easing functions even at the same timestamp.
  ease <- oRead o oEasing
  tweenVar (objectData o) d (\v t -> fn (ease t) v)

-- | Modify object properties over a set duration using a stateful API.
oTweenS :: Object s a -> Duration -> (Double -> State (ObjectData a) b) -> Scene s ()
oTweenS o d fn = oTween o d (execState . fn)

-- | Modify object value over a set duration. This is a convenience function
--   for modifying `oValue`.
oTweenV :: Renderable a => Object s a -> Duration -> (Double -> a -> a) -> Scene s ()
oTweenV o d fn = oTween o d (\t -> oValue %~ fn t)

-- | Modify object value over a set duration using a stateful API. This is a
--   convenience function for modifying `oValue`.
oTweenVS :: Renderable a => Object s a -> Duration -> (Double -> State a b) -> Scene s ()
oTweenVS o d fn = oTween o d (\t -> oValue %~ execState (fn t))

-- | Create new object.
oNew :: Renderable a => a -> Scene s (Object s a)
oNew = newObject

-- | Create new object.
newObject :: Renderable a => a -> Scene s (Object s a)
newObject val = do
  ref <- newVar ObjectData
    { _oTranslate = (0,0)
    , _oValueRef = val
    , _oSVG = svg
    , _oContext = id
    , _oMargin = (0.5,0.5,0.5,0.5)
    , _oBB = boundingBox svg
    , _oOpacity = 1
    , _oShown = False
    , _oZIndex = 1
    , _oEasing = curveS 2
    , _oScale = 1
    , _oScaleOrigin = (0,0)
    }
  sprite <- newSprite $ do
    ~obj@ObjectData{..} <- unVar ref
    pure $
      if _oShown
        then
          uncurry translate _oTranslate $
          oScaleApply obj $
          withGroupOpacity _oOpacity $
          mkGroup [_oContext _oSVG]
        else None
  spriteModify sprite $ do
    ~ObjectData{_oZIndex=z} <- unVar ref
    pure $ \(img,_) -> (img,z)
  return Object
    { objectSprite = sprite
    , objectData   = ref }
  where
    svg = toSVG val

oScaleApply :: ObjectData a -> (SVG -> SVG)
oScaleApply ObjectData{..} =
  uncurry translate (_oScaleOrigin & both %~ negate) .
  scale _oScale .
  uncurry translate _oScaleOrigin

-------------------------------------------------------------------------------
-- Graphical transformations

-- | Instantly show object.
oShow :: Object s a -> Scene s ()
oShow o = oModify o $ oShown .~ True

-- | Instantly hide object.
oHide :: Object s a -> Scene s ()
oHide o = oModify o $ oShown .~ False

oShowWith :: Object s a -> (SVG -> Animation) -> Scene s ()
oShowWith o fn = do
  oModify o $ oShown .~ True
  initSVG <- oRead o oSVG
  let ani = fn initSVG
  oTween o (duration ani) $ \t obj ->
    obj{ _oSVG = getAnimationFrame SyncStretch ani t 1 }
  oModify o $ \obj -> obj { _oSVG = initSVG }

oHideWith :: Object s a -> (SVG -> Animation) -> Scene s ()
oHideWith o fn = do
  initSVG <- oRead o oSVG
  let ani = fn initSVG
  oTween o (duration ani) $ \t obj ->
    obj{ _oSVG = getAnimationFrame SyncStretch ani t 1 }
  oModify o $ \obj -> obj { _oSVG = initSVG }
  oModify o $ oShown .~ False

-- | Fade in object over a set duration.
oFadeIn :: SVG -> Animation
oFadeIn svg = animate $ \t -> withGroupOpacity t svg

-- | Fade out object over a set duration.
oFadeOut :: SVG -> Animation
oFadeOut = reverseA . oFadeIn

-- | Scale in object over a set duration.
oGrow :: SVG -> Animation
oGrow svg = animate $ \t -> scale t svg

-- | Scale out object over a set duration.
oShrink :: SVG -> Animation
oShrink = reverseA . oGrow

type Origin = (Double, Double)

svgOrigin :: SVG -> Origin -> (Double, Double)
svgOrigin svg (originX, originY) =
  case boundingBox svg of
    (polyX, polyY, polyWidth, polyHeight) ->
      ( polyX + polyWidth * originX
      , polyY + polyHeight * originY)

oScaleIn :: SVG -> Animation
oScaleIn = oScaleIn' (curveS 2) (0.5,1)

oScaleIn' :: Signal -> Origin -> SVG -> Animation
oScaleIn' easing origin = oStagger' 0.05 $ \svg ->
  let (cx, cy) = svgOrigin svg origin
  in signalA easing $ mkAnimation 0.3 $ \t ->
    translate cx cy $
    scale t $
    translate (-cx) (-cy)
    svg

oScaleOut :: SVG -> Animation
oScaleOut = reverseA . oStaggerRev' 0.05 (oScaleIn' (curveS 2) (0.5,0))

oScaleOut' :: Signal -> Origin -> SVG -> Animation
oScaleOut' easing origin = reverseA . oStaggerRev' 0.05 (oScaleIn' easing origin)

oSim :: (SVG -> Animation) -> SVG -> Animation
oSim = oStagger' 0

-- oSim (oStagger fn) = oSim fn
-- oStagger (oStagger fn) = oStagger fn
oStagger :: (SVG -> Animation) -> SVG -> Animation
oStagger = oStagger' 0.2

oStaggerRev :: (SVG -> Animation) -> SVG -> Animation
oStaggerRev = oStaggerRev' 0.2

oStagger' :: Duration -> (SVG -> Animation) -> SVG -> Animation
oStagger' staggerDelay fn svg = scene $
  forM_ (svgGlyphs svg) $ \(ctx, _attr, node) -> do
    void $ fork $ newSpriteA' SyncFreeze (fn $ ctx node)
    wait staggerDelay

oStaggerRev' :: Duration -> (SVG -> Animation) -> SVG -> Animation
oStaggerRev' staggerDelay fn svg = scene $
  forM_ (reverse $ svgGlyphs svg) $ \(ctx, _attr, node) -> do
    void $ fork $ newSpriteA' SyncFreeze (fn $ ctx node)
    wait staggerDelay

oDraw :: SVG -> Animation
oDraw = oStagger $ \svg -> scene $
  forM_ (svgGlyphs $ pathify svg) $ \(ctx, attr, node) -> do
    let sWidth =
          case toUserUnit defaultDPI <$> getLast (attr ^. strokeWidth) of
            Just (Num d) -> max defaultStrokeWidth d
            _            -> defaultStrokeWidth
    -- wait 1
    play $
      mapA ctx $
      applyE (overEnding fillDur $ fadeLineOutE sWidth) $
      animate $ \t -> withStrokeWidth sWidth $
      mkGroup
      [withFillOpacity 0 $ partialSvg t node]
    wait (-fillDur)
    newSpriteA' SyncFreeze $ mkAnimation fillDur $ \t ->
      withGroupOpacity t $
      mkGroup [ ctx node ]
  where
    fillDur = 0.3

_oBalloon :: SVG -> Animation
_oBalloon = animate . balloon

-- FIXME: Also transform attributes: 'opacity', 'scale', 'scaleOrigin'.
-- | Morph source object into target object over a set duration.
oTransform :: Object s a -> Object s b -> Duration -> Scene s ()
oTransform src dst d = do
    srcSvg <- oRead src oSVG
    srcCtx <- oRead src oContext
    srcEase <- oRead src oEasing
    srcLoc <- oRead src oTranslate
    oModify src $ oShown .~ False

    dstSvg <- oRead dst oSVG
    dstCtx <- oRead dst oContext
    dstLoc <- oRead dst oTranslate

    m <- newObject $ Morph 0 (srcCtx srcSvg) (dstCtx dstSvg)
    oModifyS m $ do
      oShown     .= True
      oEasing    .= srcEase
      oTranslate .= srcLoc
    fork $ oTween m d $ \t -> oTranslate %~ moveTo t dstLoc
    oTweenV m d $ \t -> morphDelta .~ t
    oModify m $ oShown .~ False
    oModify dst $ oShown .~ True
  where
    moveTo t (dstX, dstY) (srcX, srcY) =
      (fromToS srcX dstX t, fromToS srcY dstY t)


-------------------------------------------------------------------------------
-- Built-in objects

-- | Basic object mapping to \<circle\/\> in SVG.
newtype Circle = Circle {_circleRadius :: Double}

-- | Circle radius in local units.
circleRadius :: Lens' Circle Double
circleRadius = iso _circleRadius Circle

instance Renderable Circle where
  toSVG (Circle r) = mkCircle r

-- | Basic object mapping to \<rect\/\> in SVG.
data Rectangle = Rectangle { _rectWidth :: Double, _rectHeight :: Double }

-- | Rectangle width in local units.
rectWidth :: Lens' Rectangle Double
rectWidth = lens _rectWidth $ \obj val -> obj{_rectWidth=val}

-- | Rectangle height in local units.
rectHeight :: Lens' Rectangle Double
rectHeight = lens _rectHeight $ \obj val -> obj{_rectHeight=val}

instance Renderable Rectangle where
  toSVG (Rectangle w h) = mkRect w h

-- | Object representing an interpolation between SVG nodes.
data Morph = Morph { _morphDelta :: Double, _morphSrc :: SVG, _morphDst :: SVG }

-- | Control variable for the interpolation. A value of 0 gives the
--   source SVG and 1 gives the target svg.
morphDelta :: Lens' Morph Double
morphDelta = lens _morphDelta $ \obj val -> obj{_morphDelta = val}

-- | Source shape.
morphSrc :: Lens' Morph SVG
morphSrc = lens _morphSrc $ \obj val -> obj{_morphSrc = val}

-- | Target shape.
morphDst :: Lens' Morph SVG
morphDst = lens _morphDst $ \obj val -> obj{_morphDst = val}

instance Renderable Morph where
  toSVG (Morph t src dst) = morph linear src dst t

-- | Cameras can take control of objects and manipulate them
--   with convenient pan and zoom operations.
data Camera = Camera
instance Renderable Camera where
  toSVG Camera = None

-- | Connect an object to a camera such that
--   camera settings (position, zoom, and rotation) is
--   applied to the object.
--
--   Example
--
-- @
-- do cam \<- 'newObject' 'Camera'
--    circ \<- 'newObject' $ 'Circle' 2
--    'oModifyS' circ $
--      'oContext' .= 'withFillOpacity' 1 . 'withFillColor' "blue"
--    'oShow' circ
--    'cameraAttach' cam circ
--    'cameraZoom' cam 1 2
--    'cameraZoom' cam 1 1
-- @
--
--   <<docs/gifs/doc_cameraAttach.gif>>
cameraAttach :: Object s Camera -> Object s a -> Scene s ()
cameraAttach cam obj =
  spriteModify (objectSprite obj) $ do
    camData <- unVar (objectData cam)
    return $ \(svg,zindex) ->
      let (x,y) = camData^.oTranslate
          ctx =
            translate (-x) (-y) .
            uncurry translate (camData^.oScaleOrigin) .
            scale (camData^.oScale) .
            uncurry translate (camData^.oScaleOrigin & both %~ negate)
      in (ctx svg, zindex)

-- |
--
--   Example
--
-- @
-- do cam \<- 'newObject' 'Camera'
--    circ \<- 'newObject' $ 'Circle' 2; 'oShow' circ
--    'oModify' circ $ 'oTranslate' .~ (-3,0)
--    box \<- 'newObject' $ 'Rectangle' 4 4; 'oShow' box
--    'oModify' box $ 'oTranslate' .~ (3,0)
--    'cameraAttach' cam circ
--    'cameraAttach' cam box
--    'cameraFocus' cam (-3,0)
--    'cameraZoom' cam 2 2      -- Zoom in
--    'cameraZoom' cam 2 1      -- Zoom out
--    'cameraFocus' cam (3,0)
--    'cameraZoom' cam 2 2      -- Zoom in
--    'cameraZoom' cam 2 1      -- Zoom out
-- @
--
--   <<docs/gifs/doc_cameraFocus.gif>>
cameraFocus :: Object s Camera -> (Double, Double) -> Scene s ()
cameraFocus cam (x,y) = do
  (ox, oy) <- oRead cam oScaleOrigin
  (tx, ty) <- oRead cam oTranslate
  s <- oRead cam oScale
  let newLocation = (x-((x-ox)*s+ox-tx), y-((y-oy)*s+oy-ty))
  oModifyS cam $ do
    oTranslate .= newLocation
    oScaleOrigin .= (x,y)

-- | Instantaneously set camera zoom level.
cameraSetZoom :: Object s Camera -> Double -> Scene s ()
cameraSetZoom cam s =
  oModifyS cam $
    oScale .= s

-- | Change camera zoom level over a set duration.
cameraZoom :: Object s Camera -> Duration -> Double -> Scene s ()
cameraZoom cam d s =
  oTweenS cam d $ \t ->
    oScale %= \v -> fromToS v s t

-- | Instantaneously set camera location.
cameraSetPan :: Object s Camera -> (Double, Double) -> Scene s ()
cameraSetPan cam location =
  oModifyS cam $
    oTranslate .= location

-- | Change camera location over a set duration.
cameraPan :: Object s Camera -> Duration -> (Double, Double) -> Scene s ()
cameraPan cam d (x,y) =
  oTweenS cam d $ \t -> do
    oTranslate._1 %= \v -> fromToS v x t
    oTranslate._2 %= \v -> fromToS v y t<|MERGE_RESOLUTION|>--- conflicted
+++ resolved
@@ -164,12 +164,8 @@
 import           Control.Monad.ST
 import           Control.Monad.State    (State, execState)
 import           Data.Bifunctor
-<<<<<<< HEAD
 import qualified Data.Map                   as M
 import           Data.Maybe                 (fromMaybe)
-=======
-import           Data.List
->>>>>>> f2070197
 import           Data.Monoid
 import           Data.STRef
 import           Graphics.SvgTree       (Number (..), Tree, pattern None, strokeWidth,
