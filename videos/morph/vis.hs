--- conflicted
+++ resolved
@@ -57,288 +57,9 @@
 main = reanimate $ sceneAnimation $ do
   bg <- newSpriteSVG $ mkBackground "black"
   spriteZ bg (-1)
-<<<<<<< HEAD
-  -- play $ drawVisibleFrom triangle
-  -- play $ drawVisibleFrom shape1
-  -- play $ drawVisibleFrom shape2
-  -- play $ drawVisibleFrom shape3
-  -- play $ drawVisibleFrom shape4
-  -- play $ drawVisibleFrom shape5
-  -- play $ drawVisibleFrom shape6
-  -- play $ drawOverlap shape20
-  -- play $ drawSSSP triangle naive
-  -- play $ drawSSSPFast shape5
-  -- fork $ play $ mapA (translate (-3) 0) $ drawSSSPVisibilityFast shape2
-  -- fork $ play $ mapA (translate (3) 0) $ drawSSSPVisibilityFast shape7
-  -- play $ drawOverlap $ fst $ split1Link (fst (split1Link shape7 3 7)) 0 2
-  -- fork $ play $ mapA (translate (-4) 0) $ drawSSSPVisibilityFast $ pSetOffset (addPoints 0 shape14) 0
-  -- fork $ play $ mapA (translate (4) 0) $ drawSSSPVisibilityFast $ pSetOffset (addPoints 2 shape13) 0
-  let origin = pSetOffset shape14 0
-      v1 = ssspVisibility (pSetOffset origin 11)
-      v2 = ssspVisibility (pSetOffset origin 8)
-      o1 = pOverlap v1 v2
-  play $ staticFrame 1 $
-    mkGroup
-    [ mkGroup
-      [ withFillColor "grey" $ polygonShape origin
-      , polygonNumDots origin ]
-    , translate 2 0 $ mkGroup
-      [ withFillColor "grey" $ polygonShape origin
-      , withFillColor "lightgrey" $ polygonShape v1
-      , polygonNumDots v1 ]
-    , translate 2 (-3) $ mkGroup
-      [ withFillColor "grey" $ polygonShape origin
-      , withFillColor "lightgrey" $ polygonShape v2
-      , polygonNumDots v2 ]
-    , translate 4 0 $ mkGroup
-      [ withFillColor "grey" $ polygonShape origin
-      , withFillColor "lightgrey" $ polygonShape o1
-      , polygonNumDots o1 ]
-    ]
-
-  -- fork $ play $ staticFrame 1 $ 
-  --   translate (4) 0 $ mkGroup
-  --   [ withFillColor "grey" $ polygonShape p1
-  --   , polygonNumDots p1 ]
-  -- fork $ play $ staticFrame 1 $
-  --   let -- pOrigin = (addPoints 10 $ pSetOffset shape14 0)
-  --       pOrigin = pScale 2 $ pAtCenter $ pAddPoints (0+2) (pSetOffset shape13 0)
-  --       --pOrigin = (addPoints 2 shape13)
-  --       p1 = pScale 1 $ pSetOffset pOrigin 0
-  --       p2 = snd $ split1Link p1 1 11 0
-  --       p3 = fst $ split1Link p2 0 2 1
-  --       -- p4 = fst $ split2Link p3 2 5
-  --       p4 = snd $ split1Link p3 0 9 1
-  --       p5 = fst $ split1Link p4 1 3 0
-  --       p6 = fst $ split2Link p5 0 2
-  --       p7 = fst $ split1Link p6 1 3 0
-  --       p8 = fst $ split2Link p7 0 2
-  --       p9 = fst $ split1Link p7 1 3 0
-  --       p = p4
-  --   in mkGroup
-  --   [ withFillColor "grey" $ polygonShape p
-  --   , polygonNumDots p ]
-  -- newSpriteSVG $
-  --   let p1 = pSetOffset shape14 0
-  --       V2 x y = realToFrac <$> steiner2Link p1 2 6
-  --   in translate (-4) 0 $
-  --     translate x y $ withFillColor "red" $
-  --     mkCircle 0.1
-  -- newSpriteSVG $
-  --   let p1 = pSetOffset shape14 0
-  --   in translate (-4) 0 $
-  --     mkGroup
-  --     [ mkGroup
-  --       [ withStrokeColor "purple" $
-  --         mkLinePath [(x1,y1),(x2,y2)]
-  --       , translate x2 y2 $ withFillColor "red" $ mkCircle 0.1 ]
-  --     | (eA, eB) <- take 1 $ steiner2Edges p1 4 11
-  --     , let V2 x1 y1 = realToFrac <$> eA
-  --           V2 x2 y2 = realToFrac <$> eB
-  --     ]
-  -- play $ staticFrame 1 $
-  --   let p1 = pSetOffset shape14 0
-  --   in mkGroup
-  --   [ withFillColor "grey" $ polygonShape p1
-  --   , polygonNumDots p1
-  --   , drawWindowOverlap p1 1 6
-  --   -- , withStrokeColor "red" $ drawWindow (pSetOffset p1 2)
-  --   -- , withStrokeColor "blue" $ drawWindow (pSetOffset p1 6)
-  --   ]
-  -- play $ drawCompatible (pSetOffset (addPoints 2 shape13) 0) (pSetOffset shape14 0)
-
-  -- play $ drawSSSP shape2 naive
-  -- play $ drawSSSP shape3 naive
-  -- play $ drawSSSP shape4 naive
-  -- play $ drawSSSP shape5 naive
-  -- play $ drawSSSP (pScale 0.5 $ winding 10) (\p -> sssp p (dual (earClip p)))
-  -- play $ drawSSSP shape1 (\p -> sssp p (dual (earClip p)))
-  -- play $ drawTriangulation (pCycle shape5 0.2910962834555265) earClip'
-  -- play $ drawTriangulation shape5 earClip'
-  -- play $ mkAnimation 1 $ \t ->
-  --   let p = shape4
-  --   in polygonNumDots (pCycle p t)
-  -- play $ setDuration 20 $ drawSSSPVisibility $ pScale 1 $ shape7
-  -- let shapeI = head $ svgToPolygons 0.1 $ scale 8 $ center $ latex "I"
-  -- play $ animate $ \_ -> withFillColor "grey" $ polygonNumDots shapeI
-  -- play $ drawTriangulation (pScale 0.5 $ winding 10) earClip'
-  -- play $ staticFrame 1 $
-  --   mkGroup
-  --   [ withFillColor "grey" $ polygonShape shape13
-  --   , withFillColor "grey" $ polygonDots shape13 ]
-  -- let p = balloonP origin
-  --     origin = centerPolygon $ pScale 1 $ shiftLongestDiameter shapeI
-  --     mkB = balloon (scale 8 $ center $ latex "C")
-  --     inf = unsafeSVGToPolygon 0.1 $ (scale 8 $ center $ latex "$\\infty$")
-  --     cShape = shiftLongestDiameter $ unsafeSVGToPolygon 0.01 $ (scale 8 $ center $ latex "C")
-  -- _ <- newSpriteSVG $
-  --   translate (0) (3) $ withFillColor "white" $
-  --   center $ latex $ T.pack $ show (isSimple inf)
-  -- play $ pauseAtEnd 1 $ mkAnimation 3 $ \t ->
-  --   let inflated = p t in
-  --   translate (0) (0) $ withFillColor "white" $ withStrokeColor "red" $
-  --   withStrokeWidth (defaultStrokeWidth*0) $
-    -- polygonShape inf
-    -- renderTriangulation inf (earClip inf)
-    -- mkB t
-    -- scale 3 $ -- translate (-2.2) (-1) $
-    -- mkGroup
-    -- [ mkGroup []
-    -- , withStrokeWidth (defaultStrokeWidth*0.05) $
-    --   renderDual (pRing shape22) (dual (polygonOffset shape22) $ polygonTriangulation shape22)
-    -- , polygonNumDots shape22
-    --   -- renderTriangulation cShape (polygonTriangulation cShape)
-    -- ]
-    -- mkGroup
-    -- [ -- translate (-2) 0 $ withFillColor "white" $ polygonShape $ balloonP (min 1 $ t+0.1) origin
-    --   if False then mkGroup [] else translate (0) 0 $ mkGroup
-    --   [ withFillColor "white" $ polygonShape inflated
-    --   -- , polygonNumDots inflated
-    --   ]
-    -- -- , translate (2) 0 $ mkGroup
-    -- --   [ withFillColor "grey" $ polygonShape origin
-    -- --   , polygonNumDots origin
-    -- --   ]
-    -- ]
-  -- play $ mapA (withStrokeWidth (defaultStrokeWidth*0.2)) $ drawTriangulation cShape earClip'
-  -- play $ staticFrame 1 $ renderTriangulation shape3 earClip
-  -- play $ staticFrame 1 $ renderTriangulation shape4 earClip
-  -- play $ staticFrame 1 $ renderTriangulation shape5 earClip
-  -- play $ staticFrame 1 $ renderTriangulation shape6 earClip
-  -- let p = deoverlapPolygon shape23
-  -- newSpriteSVG $ translate (-3) 0 $ scale 2 $ center $ mkGroup
-  --   [ withFillColor "grey" $ polygonShape p
-  --   , polygonNumDots p
-  --   ]
-  -- wait 1
-  -- play $ mapA (scale 2 . withStrokeWidth (defaultStrokeWidth*0.2)) $
-  --   drawTriangulation p (earClip')
-  return ()
-
-drawVisibility :: Polygon -> Animation
-drawVisibility p' = mkAnimation 5 $ \t ->
-  let p = pCycle p' (t::Double) in
-  centerUsing (polygonShape p) $
-  mkGroup
-  [ withFillColor "grey" $ polygonShape p
-  , withFillColor "grey" $ polygonDots p
-  , withFillColor "white" $ mkLinePathClosed
-    [ (x,y) | V2 x y <- visibility (map (fmap realToFrac) $ V.toList $ polygonPoints p) ]
-  , let V2 x y = fmap realToFrac $ pAccess p 0 in
-    translate x y $ withFillColor "red" $ mkCircle 0.1
-  -- , withFillColor "blue" $ latex $ T.pack $ show (t)
-  ]
-
-drawSSSPVisibility :: Polygon -> Animation
-drawSSSPVisibility p' = mkAnimation 5 $ \t ->
-  let p = pSetOffset p' (round $ t*(fromIntegral $ pSize p'-1))
-      vis = ssspVisibility p in
-  centerUsing (polygonShape p) $
-  mkGroup
-  [ withFillColor "grey" $ polygonShape p
-  -- , withFillColor "grey" $ polygonDots p
-  -- , withFillColor "white" $ polygonShape vis
-  , let V2 x y = fmap realToFrac $ pAccess p 0 in
-    translate x y $ withFillColor "red" $ mkCircle 0.1
-  -- , withFillColor "blue" $ latex $ T.pack $ show (t)
-  ]
-
-drawSSSPVisibilityFast :: Polygon -> Animation
-drawSSSPVisibilityFast p' = mkAnimation 5 $ \t ->
-  let root = min (pSize p-1) $ (floor $ t*(fromIntegral $ pSize p))
-      p = pSetOffset p' root
-      vis = ssspVisibility p in
-  -- centerUsing (polygonShape p) $
-  mkGroup
-  [ withFillColor "grey" $ polygonShape p
-  , withFillColor "white" $ polygonShape vis
-  , withFillColor "grey" $ polygonNumDots p
-  , let V2 x y = fmap realToFrac $ pAccess p 0 in
-    translate x y $ withFillColor "red" $ mkCircle 0.09
-  -- , withFillColor "blue" $ latex $ T.pack $ show (t)
-  ]
-
-drawCompatible :: Polygon -> Polygon -> Animation
-drawCompatible a b = sceneAnimation $ do
-  newSpriteSVG $ translate (-3) 0 $ mkGroup
-    [ withFillColor "grey" $ polygonShape a
-    , withFillColor "grey" $ polygonNumDots a
-    ]
-  newSpriteSVG $ translate (3) 0 $ mkGroup
-    [ withFillColor "grey" $ polygonShape b
-    , withFillColor "grey" $ polygonNumDots b
-    ]
-  let compat = compatiblyTriangulateP a b
-  forM_ compat $ \(l, r) -> do
-    fork $ play $ staticFrame 1 $
-      translate (-3) 0 $ withStrokeColor "white" $ withStrokeWidth (defaultStrokeWidth*0.2) $
-      withFillOpacity 0 $ polygonShape l
-    fork $ play $ staticFrame 1 $
-      translate (3) 0 $ withStrokeColor "white" $ withStrokeWidth (defaultStrokeWidth*0.2) $
-      withFillOpacity 0 $ polygonShape r
-  -- forM_ compat $ \(l, r) -> waitOn $ do
-  --   fork $ play $ staticFrame 1 $
-  --     translate (-3) 0 $
-  --     withFillColor "white" $ polygonShape l
-  --   fork $ play $ staticFrame 1 $
-  --     translate (3) 0 $
-  --     withFillColor "white" $ polygonShape r
-
-drawOverlap :: Polygon -> Animation
-drawOverlap p' = mkAnimation 5 $ \t ->
-  let p = pCycle p' (t::Double)
-      vis = ssspVisibility p
-      vis' = ssspVisibility p'
-      mWins = ssspWindows p
-      oWins = ssspWindows p'
-      -- (left, right) = split1Link p' 0 3
-      -- (left, right) = split2Link p' 0 2
-      -- (left, right) = splitNLink p' 0 [(TwoLink,2),(OneLink,3)]
-      -- (left, right) = splitNLink p' 0 [(OneLink,5),(TwoLink,3)]
-      -- sPoly = if t < 0.5 then left else right
-      in
-  centerUsing (polygonShape p) $
-  mkGroup
-  [ withFillColor "grey" $ polygonShape p
-  -- , withFillColor "grey" $ polygonDots p
-  , withFillOpacity 0.5 $ withFillColor "lightgreen" $ polygonShape vis
-  -- , withFillOpacity 0.5 $ withFillColor "cyan" $ polygonShape vis'
-  , let V2 x y = fmap realToFrac $ pAccess p 0 in
-    translate x y $ withFillColor "red" $ mkCircle 0.1
-  , let V2 x y = fmap realToFrac $ pAccess p' 0 in
-    translate x y $ withFillColor "red" $ mkCircle 0.1
-  -- , withFillColor "blue" $ latex $ T.pack $ show (t)
-  , mkGroup
-    [ withStrokeColor "red" $
-      mkLine (x1,y1) (x2,y2)
-    | (a,b) <- mWins
-    , let V2 x1 y1 = realToFrac <$> a
-          V2 x2 y2 = realToFrac <$> b
-    ]
-  -- , mkGroup
-  --   [ withStrokeColor "blue" $
-  --     mkLine (x1,y1) (x2,y2)
-  --   | (a,b) <- oWins
-  --   , let V2 x1 y1 = realToFrac <$> a
-  --         V2 x2 y2 = realToFrac <$> b
-  --   ]
-  , mkGroup
-    [ withStrokeColor "green" $mkGroup
-      [ mkLine (x1,y1) (x2,y2)
-      , mkLine (x1',y1') (x2',y2') ]
-    | (a,b) <- mWins
-    , (i,j) <- oWins
-    , a == i || a == j || b == i || b == j
-    , not (sort [a,b] == sort [i,j])
-    , let V2 x1 y1 = realToFrac <$> a
-          V2 x2 y2 = realToFrac <$> b
-          V2 x1' y1' = realToFrac <$> i
-          V2 x2' y2' = realToFrac <$> j
-=======
   newSpriteSVG_ $ translate 0 1 $ mkGroup
     [ withFillColor "grey" $ polygonShape p
     , polygonNumDots p
->>>>>>> d64e36fe
     ]
   forM_ (pCuts p) $ \(l,r) -> do
     play $ mkAnimation (1/60) $ \_ -> mkGroup
